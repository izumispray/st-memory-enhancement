--- conflicted
+++ resolved
@@ -109,6 +109,10 @@
                                 <a>获取模型列表</a>
                             </div>
                         </div>
+                        <div class="flex-container slider-container" style="display: flex; align-items: center; gap: 10px; margin-bottom: 15px;">
+                            <label style="min-width: 140px; margin: 0; white-space: nowrap; flex-shrink: 0;">自定义API温度设定：<span id="custom_temperature_value">1.0</span></label>
+                            <input type="range" id="custom_temperature" min="0.1" max="2.0" step="0.1" value="1.0" style="flex-grow: 1;">
+                        </div>
                     </div>
                     <div class="checkbox flex-container">
                         <input type="checkbox" id="advanced_settings"><span>查看高级设置</span>
@@ -129,31 +133,6 @@
                         <div class="checkbox flex-container" style="margin-left: 10px; width: 100%;">
                             <input type="checkbox" id="bool_silent_refresh"><span>跳过整理后的确认弹窗</span>
                         </div>
-<<<<<<< HEAD
-=======
-                        <!-- 自定义API -->
-                        <div class="checkbox flex-container" style="margin-left: 10px; width: 100%;">
-                            <input type="checkbox" id="use_main_api" checked><span>使用主API（取消勾选后可以用自定义的api）</span>
-                        </div>
-                        <div id="custom_api_settings" style="display: none; flex-direction: column; gap: 5px; margin-top: 10px;">
-                            <!-- 自定义API设置 -->
-                            <input type="text" id="custom_api_url" class="text_pole" placeholder="API URL（请以/v1结尾）">
-                            <input type="password" id="custom_api_key" class="text_pole" placeholder="API Key">
-                            <input type="text" id="custom_model_name" class="text_pole" placeholder="Model Name">
-                            <div style="margin-top: 10px; display: flex; gap: 5px; align-items: center;">
-                                <select id="model_selector" class="text_pole" style="flex-grow: 1; margin-bottom: 0;">
-                                    <option value="">请先获取模型列表</option>
-                                </select>
-                                <div class="menu_button" id="fetch_models_button" style="width: auto; margin-bottom: 0;">
-                                    <a>获取模型列表</a>
-                                </div>
-                            </div>
-                            <div class="flex-container slider-container" style="display: flex; align-items: center; gap: 10px; margin-bottom: 15px;">
-                                <label style="min-width: 140px; margin: 0; white-space: nowrap; flex-shrink: 0;">自定义API温度设定：<span id="custom_temperature_value">1.0</span></label>
-                                <input type="range" id="custom_temperature" min="0.1" max="2.0" step="0.1" value="1.0" style="flex-grow: 1;">
-                            </div>
-                        </div>
->>>>>>> a5ab3848
                     </div>
                     <div style="display: flex; gap: 10px; margin: 10px 0 0 10px; width: calc(100% - 20px);">
                         <div class="menu_button" id="table_clear_up" style="flex: 1;">
