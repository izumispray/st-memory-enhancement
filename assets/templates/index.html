<div class="memory_enhancement_container">
    <div class="memory_enhancement_settings">
        <div class="inline-drawer">
            <div id="inline_drawer_header_content">
                <b style="font-size: 1.1rem" data-i18n="Memory Enhancement (Tables)">记忆增强（表格）</b>
                <span id="tableUpdateTag" style="cursor: pointer; background-color: #41b68188" data-i18n="Click to update">点我更新</span>
            </div>

            <div class="inline-drawer-content">
                <div id="memory_enhancement_settings_inline_drawer_content">
                    <!-- 记忆增强表格管理 -->
                    <div style=" display: flex; flex-direction: row; justify-content: space-between; ">
                        <div style=" display: flex; flex-direction: row; gap: 10px;">
                            <div class="menu_button_icon menu_button interactable">
                                <i class="fa-brands fa-github fa-lg"></i>
                                <a href="https://github.com/muyoou/st-memory-enhancement/" data-i18n="Project link">项目地址</a>
                            </div>
                            <div class="menu_button_icon menu_button interactable">
                                <i class="fa-solid fa-book"></i>
                                <a href="https://muyoo.com.cn/wiki/memory/start.html" data-i18n="Read tutorial">阅读教程</a>
                            </div>
                        </div>
                        <div class="menu_button_icon menu_button interactable" id="table_debug_log_button">
                            <i class="fa-solid fa-bug"></i>
                            <a data-i18n="Logs">日志</a>
                        </div>
                    </div>
                    <div id="table_message_tip"></div>


                    <!--                        <hr/>-->

                    <!-- 子设置 -->
                    <div class="persona_management_left_column flex-container wide100p flexGap10" style="padding: 10px 0; gap: 10px">
                        <div class="flex1 wide50p" style="min-width: 300px">

                            <!-- 基础设置 -->
                            <div>
                                <h4 class="standoutHeader" data-i18n="Plugin settings">插件设置</h4>
                                <div class="checkbox_label flex-container wide100p" style="justify-content: space-between; align-items: center">
                                    <h4 data-i18n="Import, export and reset plugin">导入导出与重置插件</h4>
                                    <div class="flex-container">
                                        <div class="menu_button button-square-icon fa-solid fa-file-import" id="table-set-import" title="导入表格预设" data-i18n="[title]Import table presets"></div>
                                        <!--                                        <input type="file" id="table-set-importFile" accept=".json" hidden>-->
                                        <div class="menu_button button-square-icon fa-solid fa-file-export" id="table-set-export" title="导出表格预设" data-i18n="[title]Export table presets"></div>
                                        <div class="menu_button button-square-icon fa-solid fa-undo" id="table-reset" title="重置表格预设" data-i18n="[title]Reset table presets"></div>
                                    </div>
                                </div>

                                <h4 data-i18n="Plugin switches">插件开关</h4>
                                <div class="checkbox_label">
                                    <input type="checkbox" id="table_switch"><span data-i18n="Enable plugin">启用插件</span>
                                </div>
                                <!--                                <div class="checkbox_label">-->
                                <!--                                    <input type="checkbox" id="table_switch_creator_mode"><span>创作者模式</span>-->
                                <!--                                </div>-->
                                <div class="checkbox_label range-block justifyLeft">
                                    <input type="checkbox" id="table_switch_debug_mode"><span data-i18n="Debug mode">调试模式</span>
                                    <small class="toggle-description justifyLeft" data-i18n="Debug mode description">(开启后会有一定性能损耗，仅用于代码开发调试)</small>
                                </div>

                                <div style="padding-left: 5px;">
                                    <label for="dataTable_message_template" data-i18n="Message template">消息模板</label>
                                    <small class="toggle-description justifyLeft" data-i18n="Message template description">(用于给AI说明怎么使用表格以及怎么修改表格，使用<code>{{tableData}}</code>宏指令来选择表格数据的插入位置)</small>
                                    <textarea id="dataTable_message_template" class="wide100p" rows="8"></textarea>
                                </div>

                                <div class="inline-drawer wide100p">
                                    <div class="inline-drawer-toggle inline-drawer-header">
                                        <h4 data-i18n="Custom independent API">自定义独立API</h4>
                                        <div class="fa-solid inline-drawer-icon interactable up fa-circle-chevron-up" tabindex="0"></div>
                                    </div>
                                    <div class="inline-drawer-content" style="display: none; padding-left: 20px; width: calc(100% - 20px)">
                                        <!-- 自定义API设置 -->
                                        <input type="text" id="custom_api_url" class="text_pole" placeholder="API URL（请以/v1结尾）">
                                        <input type="password" id="custom_api_key" class="text_pole" placeholder="API Key(多个key用逗号隔开)">
                                        <input type="text" id="custom_model_name" class="text_pole" placeholder="Model Name（模型名称，可手动输入或自动获取）">
                                        <div class="range-block justifyLeft" >
                                            <select id="model_selector" class="text_pole">
                                                <option value="">请先获取模型列表</option>
                                            </select>
                                            <div class="menu_button menu_button_icon" id="fetch_models_button">
                                                <a>获取模型列表</a>
                                            </div>
                                            <div class="menu_button menu_button_icon" id="table_test_api_button" style="margin-left: 5px;">
                                                <a>测试</a>
                                            </div>
                                        </div>
                                        <div class="flex-container slider-container" style="display: flex; align-items: center; gap: 10px; margin-bottom: 15px;">
                                            <label style="min-width: 140px; margin: 0; white-space: nowrap; flex-shrink: 0;" data-i18n="Custom API temperature setting">自定义API温度设定：<span id="custom_temperature_value">1.0</span></label>
                                            <input type="range" id="custom_temperature" min="0.1" max="2.0" step="0.1" value="1.0" style="flex-grow: 1;">
                                        </div>

                                        <!-- 代理设置 -->
                                        <div class="inline-drawer wide100p">
                                            <div class="inline-drawer-toggle inline-drawer-header">
                                                <h4 data-i18n="Proxy settings">代理设置<span style="color: red">(未完成，不能用，请留空)</span></h4>
                                                <div class="fa-solid inline-drawer-icon interactable up fa-circle-chevron-up" tabindex="0"></div>
                                            </div>
                                            <div class="inline-drawer-content" style="display: none; padding-left: 20px; width: calc(100% - 20px)">
                                                <input type="text" id="table_proxy_address" class="text_pole" placeholder="代理地址 (例如：http://127.0.0.1:7890)" data-i18n="[placeholder]Proxy address (e.g., http://127.0.0.1:7890)">
                                                <input type="password" id="table_proxy_key" class="text_pole" placeholder="代理密钥 (可选)" data-i18n="[placeholder]Proxy key (optional)">
                                            </div>
                                        </div>

                                        <div class="m-b-1"></div>
                                    </div>
                                </div>
                            </div>

                            <!-- 表格预设 -->
                            <div>
                                <!-- 预设设置 -->
                                <h4 class="standoutHeader" data-i18n="Run strategy">运行策略</h4>
                                <label for="fill_table_time" data-i18n="Render to">填表行为发生在：</label>
                                    <select id="fill_table_time" class="flex1" style="min-width: 100px">
                                        <option value="chat">聊天的同时填表</option>
                                        <option value="after">收到消息后再单独填表</option>
                                    </select>
                                

                                <!-- 默认不分步填表 -->
                                <div id="reply_options" style="padding-left: 20px; width: calc(100% - 20px);">
                                    <div style="height: 5px;"></div>
                                    <!-- 分步填表 -->
                                    <div class="checkbox_label">
                                        <input type="checkbox" id="table_read_switch"><span data-i18n="AI read table switch">AI读表开关</span>
                                    </div>
                                    <div class="checkbox_label">
                                        <input type="checkbox" id="table_edit_switch"><span data-i18n="AI edit table switch">AI改表开关</span>
                                    </div>
                                    <!-- 高级设置选项 -->
                                    <div style="padding-left: 5px;">
                                        <div style=" display: flex;">
                                            <label for="dataTable_injection_mode" style="min-width: 50px" data-i18n="Injection">注入：</label>
                                            <select id="dataTable_injection_mode">
                                                <option value="injection_off" data-i18n="Turn off injection">关闭注入</option>
                                                <option value="deep_system">@D ⚙</option>
                                                <option value="deep_user">@D 👤</option>
                                                <option value="deep_assistant">@D 🤖</option>
                                            </select>
                                            <label style="min-width: 60px; padding-left: 10px; " for="dataTable_deep" data-i18n="Depth">深度：</label>
                                                <input class="text_pole wideMax100px margin0" type="number" id="dataTable_deep">
                                        </div>
                                    </div>
                                    
                                </div>

                                <!-- 分步填表 -->
                                <div id="step_by_step_options" style="padding-left: 20px; width: calc(100% - 20px);">
                                    <div class="checkbox_label" style="display: flex; align-items: center;">
                                        <input type="checkbox" id="step_by_step_use_main_api" checked><span data-i18n="Use main API">使用主API</span>
                                        <div class="menu_button menu_button_icon" id="trigger_step_by_step_button" style="margin-left: 10px;">
                                            <i class="fa-solid fa-play"></i><a data-i18n="Fill now">立即填表</a>
                                        </div>
<<<<<<< HEAD
=======
                                        <label for="separateReadContextLayers" style="margin-left: 10px;">上下文层数</label>
                                        <input type="number" id="separateReadContextLayers" class="margin0 text_pole" style="width: 50px;" min="1" value="1"/>
                                        <label for="separateReadLorebook" style="margin-left: 10px;">读取世界书</label>
                                        <input type="checkbox" id="separateReadLorebook" class="margin0"/>
                                        <small class="toggle-description justifyLeft">(不建议大Token卡使用)</small>
>>>>>>> 5e77c503
                                    </div>
                                    <div style="padding-left: 5px; margin-bottom: 10px;">
                                        <div style="display: flex; align-items: center; gap: 10px;">
                                            <label for="step_by_step_user_prompt" data-i18n="settings.label.stepByStepUserPrompt">独立填表整体结构</label>
                                            <div class="menu_button button-square-icon fa-solid fa-undo" id="reset_step_by_step_user_prompt" title="重置为默认" data-i18n="[title]Reset to default"></div>
                                        </div>
                                        <small class="toggle-description justifyLeft" data-i18n="settings.hint.stepByStepUserPrompt">(独立填表时，请求将以此结构发送，请保持可被json解析)</small>
                                        <textarea id="step_by_step_user_prompt" class="text_pole settings_textarea wide100p" rows="8" placeholder="输入独立填表提示词"></textarea>
                                    </div>
                                    <div class="checkbox_label range-block justifyLeft">
                                        <input type="checkbox" id="confirm_before_execution" checked><span data-i18n="Confirm before execution">执行时确认</span>
                                        <small class="toggle-description justifyLeft" data-i18n="Confirm before execution description">(独立填表流程遇到检查节点时会弹出确认框)</small>
                                    </div>
                                </div>

                                <div class="m-b-1"></div>
                            </div>
                            <!--                        <hr/>-->
                        </div>

                        <div class="flex1 wide50p" style="min-width: 300px">
                            <!-- 重新整理表格 -->
                            <div  class="inline-drawer wide100p">
                                <div class="standoutHeader inline-drawer-toggle inline-drawer-header">
                                    <b><span data-i18n="Reorganize tables">表格总结/整理</span></b>
                                    <div class="fa-solid fa-circle-chevron-down inline-drawer-icon down"></div>
                                </div>
                                <div class="inline-drawer-content" style="display: none; ">
                                    <div class="checkbox_label">
                                        <input type="checkbox" id="use_main_api" checked><span data-i18n="Use main API">使用主API</span>
                                    </div>

                                    <!-- 高级设置选项 -->
                                    <!-- <div class="flex-container slider-container" style="margin: 5px; padding-bottom: 10px;" id="clear_up_stairs_container">
                                        <label><span data-i18n="Reference recent chat history">参考最近聊天记录：</span><code id="clear_up_stairs_value">9条</code></label>
                                        <input type="range" id="clear_up_stairs" min="1" max="99" step="1" value="9" style="width: calc(100% - 20px);">
                                    </div> -->
                                    <div class="flex-container slider-container" style="margin: 5px; padding-bottom: 10px" id="token_limit_container">
                                        <label><span data-i18n="Token limit">Token限制：</span><code id="rebuild_token_limit_value">10000</code></label>
                                        <input type="range" id="rebuild_token_limit" min="1000" max="100000" step="1000" value="10000" style="width: calc(100% - 20px);">
                                    </div>
                                    <!-- 屏蔽选项，改为默认token限制 -->
                                    <!-- <div class="checkbox_label">
                                        <input type="checkbox" id="use_token_limit"><span data-i18n="Use token limit instead of chat history limit">用token代替聊天记录限制</span>
                                    </div> -->
                                    <div class="checkbox_label">
                                        <input type="checkbox" id="ignore_user_sent" checked><span data-i18n="Only reference AI replies">只参考AI回复的消息</span>
                                    </div>
                                    <div class="checkbox_label">
                                        <input type="checkbox" id="bool_silent_refresh"><span data-i18n="Skip confirmation dialog after reorganizing">跳过总结后的确认弹窗</span>
                                    </div>

                                    <div class="flex-container" style="flex-wrap: nowrap; padding-top: 10px;">
                                        <b style="width: 170px;">总结模板</b>
                                        <select id="rebuild--select">
                                        </select>
                                        <div class="rebuild--add menu_button menu_button_icon fa-solid fa-pencil" id="rebuild--set-rename" title="编辑总结模板"></div>
                                        <div class="rebuild--add menu_button menu_button_icon fa-solid fa-plus" id="rebuild--set-new" title="创建总结模板"></div>
                                        <div class="rebuild--add menu_button menu_button_icon fa-solid fa-file-import" id="rebuild--set-import" title="导入总结模板"></div>
                                        <input type="file" id="rebuild--set-importFile" accept=".json" hidden>
                                        <div class="rebuild--add menu_button menu_button_icon fa-solid fa-file-export" id="rebuild--set-export" title="导出总结模板"></div>
                                        <div class="rebuild--del menu_button menu_button_icon fa-solid fa-trash redWarningBG" id="rebuild--set-delete" title="删除此模板"></div>
                                    </div>

                                    <div style="display: flex; width: calc(100% - 20px);">
                                        <div class="menu_button menu_button_icon" id="table_clear_up">
                                            <i class="fa-solid fa-repeat"></i><a data-i18n="Reorganize tables now">立即整理表格</a>
                                        </div>
                                    </div>
                                </div>

                                <div class="m-b-1"></div>
                            </div>
                            <!--                        <hr/>-->

                            <!-- 表格推送至对话 -->
                            <div class="flex1 wide100p">
                                <h4 class="standoutHeader" data-i18n="Frontend table (status bar)">前端表格（状态栏）</h4>
                                <!--                            <b class="table_setting_category_header">表格推送至对话</b><div style="height: 10px;"></div>-->
                                <div class="checkbox_label range-block justifyLeft">
                                    <input type="checkbox" id="show_settings_in_extension_menu" checked><span data-i18n="Access tables from extensions menu">从扩展菜单进入表格</span>
                                </div>
                                <!--                                <div class="checkbox_label range-block justifyLeft unfinished">-->
                                <!--                                    <input type="checkbox" id="show_drawer_in_extension_list" checked><span>在扩展列表显示表格设置</span>-->
                                <!--                                </div>-->

                                <div class="checkbox_label range-block justifyLeft">
                                    <input type="checkbox" id="table_to_chat"><span data-i18n="Render table view in conversation">表格视图渲染到对话</span>
                                    <small class="toggle-description justifyLeft" data-i18n="Render table view in conversation description">(启用后会在对话框中显示自定义表格)</small>
                                </div>

                                <div class="checkbox_label range-block justifyLeft">
                                    <input type="checkbox" id="alternate_switch" checked><span data-i18n="Render table view in alternate model">穿插模式</span>
                                    <small class="toggle-description justifyLeft" data-i18n="Render table view in alternate model description">(启用后会在对话框中开启穿插渲染模式)</small>
                                </div>


                                <!-- 表格推送至对话 -->
                                <div id="table_to_chat_options" style="padding-left: 20px; width: calc(100% - 20px);">
                                    <!-- TODO 这里需要实现<div class="checkbox_label range-block justifyLeft unfinished">
                                        <input type="checkbox" id="table_to_chat_can_edit"><span data-i18n="Data editable">数据可编辑</span>
                                        <small class="toggle-description justifyLeft" data-i18n="Data editable description">(可用渲染至对话的表格编辑数据)</small>
                                    </div> -->

                                    <div class="checkbox_label range-block justifyLeft">
                                        <label for="table_to_chat_mode" data-i18n="Render to">渲染至</label>
                                        <select id="table_to_chat_mode" class="flex1" style="min-width: 100px">
                                            <option value="context_bottom" data-i18n="Bottom of context">上下文底部</option>
                                            <option value="last_message" data-i18n="Inside last message">最后一条消息内部</option>
                                            <!--                                            <option value="macro">自定义位置（宏）</option>-->
                                        </select>
                                        <small id="table_to_chat_is_micro_d" class="toggle-description justifyLeft" data-i18n="Use custom display location">使用 <code>{{sheetsView}}</code> 自定义显示位置</small>
                                    </div>

                                    <div class="menu_button menu_button_icon" id="dataTable_to_chat_button" style="margin-top: 10px">
                                        <i class="fa-solid fa-wand-magic-sparkles"></i><a data-i18n="Edit style of tables rendered in conversation">编辑渲染至对话的样式</a>
                                    </div>
                                </div>

                                <!-- 高级设置 -->
                                <div class="inline-drawer wide100p">
                                    <div class="inline-drawer-toggle inline-drawer-header">
                                        <h4 data-i18n="Advanced rendering settings">高级渲染设置</h4>
                                        <div class="fa-solid inline-drawer-icon interactable up fa-circle-chevron-up" tabindex="0"></div>
                                    </div>
                                    <div class="inline-drawer-content" style="display: none; padding-left: 20px; width: calc(100% - 20px)">
                                        <!-- 高级设置选项 -->
                                        <div class="checkbox_label range-block justifyLeft">
                                            <label for="table_cell_width_mode" data-i18n="Render to">单元格显示</label>
                                            <select id="table_cell_width_mode" class="flex1" style="min-width: 100px">
                                                <option value="single_line">不换行</option>
                                                <option value="wide1_cell">宽</option>
                                                <option value="wide1_2_cell">半宽</option>
                                                <option value="wide1_4_cell">1/4宽</option>
                                            </select>
                                            <small id="table_to_chat_is_micro_d" class="toggle-description justifyLeft">所有位置表格的单元格显示方式</small>
                                        </div>
                                        <div class="checkbox_label range-block justifyLeft">
                                            <input type="checkbox" id="high_performance_sheets_render"><span data-i18n="Disable dynamic effects in table plugin">禁用表格插件内的动态效果</span>
                                            <small class="toggle-description justifyLeft" data-i18n="Disable dynamic effects description">(如果插件启用后出现运行时卡顿，可以尝试开启)</small>
                                        </div>
                                        <div class="checkbox_label range-block justifyLeft">
                                            <input type="checkbox" id="gpu_assist_sheets_render"><span data-i18n="Disable GPU table rendering">禁用GPU渲染表格</span>
                                            <small class="toggle-description justifyLeft" data-i18n="Disable GPU table rendering description">(手动禁用GPU渲染表格)</small>
                                        </div>
                                    </div>
                                </div>

                                <div class="m-b-1"></div>
                                <hr>
                            </div>
                            <!--                        <hr/>-->
                        </div>
                    </div>

                    <div style="height: 10px;"></div>
                </div>
            </div>
        </div>
    </div>

</div><|MERGE_RESOLUTION|>--- conflicted
+++ resolved
@@ -153,14 +153,11 @@
                                         <div class="menu_button menu_button_icon" id="trigger_step_by_step_button" style="margin-left: 10px;">
                                             <i class="fa-solid fa-play"></i><a data-i18n="Fill now">立即填表</a>
                                         </div>
-<<<<<<< HEAD
-=======
                                         <label for="separateReadContextLayers" style="margin-left: 10px;">上下文层数</label>
                                         <input type="number" id="separateReadContextLayers" class="margin0 text_pole" style="width: 50px;" min="1" value="1"/>
                                         <label for="separateReadLorebook" style="margin-left: 10px;">读取世界书</label>
                                         <input type="checkbox" id="separateReadLorebook" class="margin0"/>
                                         <small class="toggle-description justifyLeft">(不建议大Token卡使用)</small>
->>>>>>> 5e77c503
                                     </div>
                                     <div style="padding-left: 5px; margin-bottom: 10px;">
                                         <div style="display: flex; align-items: center; gap: 10px;">
