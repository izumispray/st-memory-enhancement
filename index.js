--- conflicted
+++ resolved
@@ -55,13 +55,8 @@
     isAiReadTable: true,
     isAiWriteTable: true,
     isTableToChat: false,
-<<<<<<< HEAD
     // enableHistory: true,
     step_by_step: false,
-=======
-    enableHistory: true,
-
->>>>>>> 60e175d1
     //自动整理表格
     use_main_api: true,
     custom_temperature: 1.0,
@@ -70,10 +65,6 @@
     tableBackups: {}, // 新增表格备份存储
     bool_ignore_del: true,
     clear_up_stairs:3,//有几层聊天记录纳入范围
-<<<<<<< HEAD
-=======
-
->>>>>>> 60e175d1
     tableStructure: [
         {
             tableName: "时空表格", tableIndex: 0, columns: ['日期', '时间', '地点（当前描写）', '此地角色'], columnsIndex: [0, 1, 2, 3], enable: true, Required: true, asStatus: true, toChat: true, note: "记录时空信息的表格，应保持在一行",
@@ -330,11 +321,8 @@
     renderSetting()
 
     //api初始化
-<<<<<<< HEAD
     $('#step_by_step').prop('checked', extension_settings.muyoo_dataTable.step_by_step ?? true);
     $('#reply_options').toggle(!extension_settings.muyoo_dataTable.step_by_step);
-=======
->>>>>>> 60e175d1
     $('#use_main_api').prop('checked', extension_settings.muyoo_dataTable.use_main_api ?? true);
     $('#custom_api_settings').toggle(!extension_settings.muyoo_dataTable.use_main_api);
 
@@ -353,11 +341,8 @@
     extension_settings.muyoo_dataTable.custom_temperature = extension_settings.muyoo_dataTable.custom_temperature || 1.0;
     $('#custom_temperature').val(extension_settings.muyoo_dataTable.custom_temperature);
     $('#custom_temperature_value').text(extension_settings.muyoo_dataTable.custom_temperature);
-<<<<<<< HEAD
     $('#bool_force_refresh').prop('checked', extension_settings.muyoo_dataTable.bool_force_refresh || false);
     $('#bool_silent_refresh').prop('checked', extension_settings.muyoo_dataTable.bool_silent_refresh || false);
-=======
->>>>>>> 60e175d1
 }
 
 
@@ -2556,7 +2541,6 @@
 `;
 }
 
-<<<<<<< HEAD
 async function refreshTableActions(force = false, silentUpdate = false) {
     const tableRefreshPopup = (getRefreshTableConfigStatus());
 
@@ -2566,12 +2550,6 @@
         const confirmation = await callGenericPopup(tableRefreshPopup, POPUP_TYPE.CONFIRM, '', { okButton: "继续", cancelButton: "取消" });
         if (!confirmation) return;
     }
-=======
-async function refreshTableActions() {
-    const tableRefreshPopup = (getRefreshTableConfigStatus());
-    const confirmation = await callGenericPopup(tableRefreshPopup, POPUP_TYPE.CONFIRM, '', { okButton: "继续", cancelButton: "取消" });
-    if (!confirmation) return;
->>>>>>> 60e175d1
 
     // 开始执行整理表格
     let response;
@@ -2777,7 +2755,6 @@
         // 合并操作：先非删除，后删除
         uniqueActions = [...uniqueNonDeleteActions, ...uniqueDeleteActions];
 
-<<<<<<< HEAD
         // 如果不是静默更新，显示操作确认
         if (!silentUpdate){
             // 将uniqueActions内容推送给用户确认是否继续
@@ -2838,67 +2815,8 @@
         // 刷新 UI
         const tableContainer = document.querySelector('#tableContainer');
         renderTablesDOM(waitingTable, tableContainer, true);
-
+        updateSystemMessageTableStatus()
         toastr.success('表格整理完成');
-=======
-        // 将uniqueActions内容推送给用户确认是否继续
-        const confirmContent = confirmTheOperationPerformed(uniqueActions);
-        const tableRefreshPopup = new Popup(confirmContent, POPUP_TYPE.TEXT, '', { okButton: "继续", cancelButton: "取消" });
-        toastr.clear(loadingToast);
-        await tableRefreshPopup.show();
-
-        // 处理用户确认的操作
-        if (tableRefreshPopup.result) {
-            // 执行操作
-            uniqueActions.forEach(action => {
-                switch (action.action.toLowerCase()) {
-                    case 'update':
-                        try {
-                            const targetRow = waitingTable[action.tableIndex].content[action.rowIndex];
-                            if (!targetRow || !targetRow[0]?.trim()) {
-                                console.log(`Skipped update: table ${action.tableIndex} row ${action.rowIndex} 第一列为空`);
-                                break;
-                            }
-                            updateRow(action.tableIndex, action.rowIndex, action.data);
-                            console.log(`Updated: table ${action.tableIndex}, row ${action.rowIndex}`, waitingTable[action.tableIndex].content[action.rowIndex]);
-                        } catch (error) {
-                            console.error(`Update操作失败: ${error.message}`);
-                        }
-                        break;
-                    case 'insert':
-                        const requiredColumns = findTableStructureByIndex(action.tableIndex)?.columns || [];
-                        const isDataComplete = requiredColumns.every((_, index) => action.data.hasOwnProperty(index.toString()));
-                        if (!isDataComplete) {
-                            console.error(`插入失败：表 ${action.tableIndex} 缺少必填列数据`);
-                            break;
-                        }
-                        insertRow(action.tableIndex, action.data);
-                        break;
-                    case 'delete':
-                        if (action.tableIndex === 0 || !extension_settings.muyoo_dataTable.bool_ignore_del) {
-                            const deletedRow = waitingTable[action.tableIndex].content[action.rowIndex];
-                            deleteRow(action.tableIndex, action.rowIndex);
-                            console.log(`Deleted: table ${action.tableIndex}, row ${action.rowIndex}`, deletedRow);
-                        } else {
-                            console.log(`Ignore: table ${action.tableIndex}, row ${action.rowIndex}`);
-                            toastr.success('删除保护启用，已忽略了删除操作（可在插件设置中修改）');
-                        }
-                        break;
-                }
-            });
-
-            // 更新聊天数据
-            chat = getContext().chat[getContext().chat.length - 1];
-            chat.dataTable = waitingTable;
-            getContext().saveChat();
-
-            // 刷新 UI
-            const tableContainer = document.querySelector('#tableContainer');
-            renderTablesDOM(waitingTable, tableContainer, true);
-            updateSystemMessageTableStatus()
-            toastr.success('表格整理完成');
-        }
->>>>>>> 60e175d1
     } catch (error) {
         console.error('整理过程出错:', error);
         toastr.error(`整理失败：${error.message}`);
@@ -3024,17 +2942,10 @@
 
     // 开始绑定事件
     // 表格弹出窗
-<<<<<<< HEAD
-    // $('.open_table_by_id').on('click', function () {
-    //     const messageId = $(this).closest('.mes').attr('mesid');
-    //     openTablePopup(parseInt(messageId));
-    // })
-=======
     $(document).on('click', '.open_table_by_id', function () {
         const messageId = $(this).closest('.mes').attr('mesid');
         openTablePopup(parseInt(messageId));
     })
->>>>>>> 60e175d1
     // 表格插入模式
     $('#dataTable_injection_mode').on('change', (event) => {
         extension_settings.muyoo_dataTable.injection_mode = event.target.value;
@@ -3104,11 +3015,8 @@
         toastr.success(this.checked ? '表格会被推送至对话中' : '关闭表格推送至对话');
         updateSystemMessageTableStatus();   // 将表格数据状态更新到系统消息中
     });
-<<<<<<< HEAD
-
-
-=======
->>>>>>> 60e175d1
+
+
     //整理表格相关高级设置
     $('#advanced_settings').on('change', function() {
         $('#advanced_options').toggle(this.checked);
@@ -3188,7 +3096,6 @@
         $('#custom_model_name').val(selectedModel);
         extension_settings.IMPORTANT_USER_PRIVACY_DATA.custom_model_name = selectedModel;
         saveSettingsDebounced();
-<<<<<<< HEAD
     });
     // 开始整理表格
     $("#table_clear_up").on('click', () => refreshTableActions(
@@ -3206,11 +3113,6 @@
         console.log('bool_silent_refresh:',extension_settings.muyoo_dataTable.bool_silent_refresh)
         saveSettingsDebounced();
     });
-=======
-    });
-    // 开始整理表格
-    $("#table_clear_up").on('click', () => refreshTableActions());
->>>>>>> 60e175d1
 
     // 应用程序启动时加载设置
     loadSettings();
