import { APP, BASE, DERIVED, EDITOR, SYSTEM, USER } from './core/manager.js';
import { openTableRendererPopup, updateSystemMessageTableStatus } from "./scripts/renderer/tablePushToChat.js";
import { loadSettings } from "./scripts/settings/userExtensionSetting.js";
import { ext_getAllTables, ext_exportAllTablesAsJson } from './scripts/settings/standaloneAPI.js';
import { openTableDebugLogPopup } from "./scripts/settings/devConsole.js";
import { TableTwoStepSummary } from "./scripts/runtime/separateTableUpdate.js";
import { initTest } from "./components/_fotTest.js";
import { initAppHeaderTableDrawer, openAppHeaderTableDrawer } from "./scripts/renderer/appHeaderTableBaseDrawer.js";
import { initRefreshTypeSelector } from './scripts/runtime/absoluteRefresh.js';
import {refreshTempView, updateTableContainerPosition} from "./scripts/editor/tableTemplateEditView.js";
import { refreshContextView } from "./scripts/editor/chatSheetsDataView.js";
import { functionToBeRegistered } from "./services/debugs.js";
import { parseLooseDict, replaceUserTag } from "./utils/stringUtil.js";
import {executeTranslation} from "./services/translate.js";


console.log("______________________记忆插件：开始加载______________________")

const VERSION = '2.1.1'

const editErrorInfo = {
    forgotCommentTag: false,
    functionNameError: false,
}

/**
 * 修复值中不正确的转义单引号
 * @param {*} value
 * @returns
 */
function fixUnescapedSingleQuotes(value) {
    if (typeof value === 'string') {
        return value.replace(/\\'/g, "'");
    }
    if (typeof value === 'object' && value !== null) {
        for (const key in value) {
            if (Object.prototype.hasOwnProperty.call(value, key)) {
                value[key] = fixUnescapedSingleQuotes(value[key]);
            }
        }
    }
    return value;
}

/**
 * 通过表格索引查找表格结构
 * @param {number} index 表格索引
 * @returns 此索引的表格结构
 */
export function findTableStructureByIndex(index) {
    return USER.tableBaseSetting.tableStructure[index];
}

/**
 * 检查数据是否为Sheet实例，不是则转换为新的Sheet实例
 * @param {Object[]} dataTable 所有表格对象数组
 */
function checkPrototype(dataTable) {
    // 旧的Table实例检查逻辑已被移除
    // 现在使用新的Sheet类处理表格数据
    // 这个函数保留是为了兼容旧代码调用，但内部逻辑已更新
    return dataTable;
}

export function buildSheetsByTemplates(targetPiece) {
    BASE.sheetsData.context = [];
    // USER.getChatPiece().hash_sheets = {};
    const templates = BASE.templates
    templates.forEach(template => {
        if(template.enable === false) return

        // 检查 template 结构
        if (!template || !template.hashSheet || !Array.isArray(template.hashSheet) || template.hashSheet.length === 0 || !Array.isArray(template.hashSheet[0]) || !template.cellHistory || !Array.isArray(template.cellHistory)) {
            console.error(`[Memory Enhancement] 在 buildSheetsByTemplates 中遇到无效的模板结构 (缺少 hashSheet 或 cellHistory)。跳过模板:`, template);
            return; // 跳过处理此模板
        }
        try {
            const newSheet = BASE.createChatSheetByTemp(template);
            newSheet.save(targetPiece);
        } catch (error) {
            EDITOR.error(`[Memory Enhancement] 从模板创建或保存 sheet 时出错:`, "", error);
        }
    })
    BASE.updateSelectBySheetStatus()
    USER.saveChat()
}

/**
 * 转化旧表格为sheets
 * @param {DERIVED.Table[]} oldTableList 旧表格数据
 */
export function convertOldTablesToNewSheets(oldTableList, targetPiece) {
    //USER.getChatPiece().hash_sheets = {};
    const sheets = []
    for (const oldTable of oldTableList) {
        const valueSheet = [oldTable.columns, ...oldTable.content].map(row => ['', ...row])
        const cols = valueSheet[0].length
        const rows = valueSheet.length
        const targetSheetUid = BASE.sheetsData.context.find(sheet => sheet.name === oldTable.tableName)?.uid
        if (targetSheetUid) {
            // 如果表格已存在，则更新表格数据
            const targetSheet = BASE.getChatSheet(targetSheetUid)
            console.log("表格已存在，更新表格数据", targetSheet)
            targetSheet.rebuildHashSheetByValueSheet(valueSheet)
            targetSheet.save(targetPiece)
            addOldTablePrompt(targetSheet)
            sheets.push(targetSheet)
            continue
        }
        // 如果表格未存在，则创建新的表格
        const newSheet = BASE.createChatSheet(cols, rows);
        newSheet.name = oldTable.tableName
        newSheet.domain = newSheet.SheetDomain.chat
        newSheet.type = newSheet.SheetType.dynamic
        newSheet.enable = oldTable.enable
        newSheet.required = oldTable.Required
        newSheet.tochat = true
        newSheet.triggerSend = false
        newSheet.triggerSendDeep = 1

        addOldTablePrompt(newSheet)
        newSheet.data.description = `${oldTable.note}\n${oldTable.initNode}\n${oldTable.insertNode}\n${oldTable.updateNode}\n${oldTable.deleteNode}`

        valueSheet.forEach((row, rowIndex) => {
            row.forEach((value, colIndex) => {
                const cell = newSheet.findCellByPosition(rowIndex, colIndex)
                cell.data.value = value
            })
        })

        newSheet.save(targetPiece)
        sheets.push(newSheet)
    }
    // USER.saveChat()
    console.log("转换旧表格数据为新表格数据", sheets)
    return sheets
}

/**
 * 添加旧表格结构中的提示词到新的表格中
 * @param {*} sheet 表格对象
 */
function addOldTablePrompt(sheet) {
    const tableStructure = USER.tableBaseSetting.tableStructure.find(table => table.tableName === sheet.name)
    console.log("添加旧表格提示词", tableStructure, USER.tableBaseSetting.tableStructure, sheet.name)
    if (!tableStructure) return false
    const source = sheet.source
    source.required = tableStructure.Required
    source.data.initNode = tableStructure.initNode
    source.data.insertNode = tableStructure.insertNode
    source.data.updateNode = tableStructure.updateNode
    source.data.deleteNode = tableStructure.deleteNode
    source.data.note = tableStructure.note
}

/**
 * 寻找下一个含有表格数据的消息，如寻找不到，则返回null
 * @param startIndex 开始寻找的索引
 * @param isIncludeStartIndex 是否包含开始索引
 * @returns 寻找到的mes数据
 */
export function findNextChatWhitTableData(startIndex, isIncludeStartIndex = false) {
    if (startIndex === -1) return { index: - 1, chat: null }
    const chat = USER.getContext().chat
    for (let i = isIncludeStartIndex ? startIndex : startIndex + 1; i < chat.length; i++) {
        if (chat[i].is_user === false && chat[i].dataTable) {
            checkPrototype(chat[i].dataTable)
            return { index: i, chat: chat[i] }
        }
    }
    return { index: - 1, chat: null }
}

/**
 * 搜寻最后一个含有表格数据的消息，并生成提示词
 * @returns 生成的完整提示词
 */
export function initTableData(eventData) {
    const allPrompt = USER.tableBaseSetting.message_template.replace('{{tableData}}', getTablePrompt(eventData))
    const promptContent = replaceUserTag(allPrompt)  //替换所有的<user>标签
    console.log("完整提示", promptContent)
    return promptContent
}

/**
 * 获取表格相关提示词
 * @returns {string} 表格相关提示词
 */
export function getTablePrompt(eventData, isPureData = false) {
    const lastSheetsPiece = BASE.getReferencePiece()
    if(!lastSheetsPiece) return ''
    console.log("获取到的参考表格数据", lastSheetsPiece)
    return getTablePromptByPiece(lastSheetsPiece, isPureData)
}

/**
 * 通过piece获取表格相关提示词
 * @param {Object} piece 聊天片段
 * @returns {string} 表格相关提示词
 */
export function getTablePromptByPiece(piece, isPureData = false) {
    const {hash_sheets} = piece
    const sheets = BASE.hashSheetsToSheets(hash_sheets)
        .filter(sheet => sheet.enable)
        .filter(sheet => sheet.sendToContext !== false);
    console.log("构建提示词时的信息 (已过滤)", hash_sheets, sheets)
    const customParts = isPureData ? ['title', 'headers', 'rows'] : ['title', 'node', 'headers', 'rows', 'editRules'];
    const sheetDataPrompt = sheets.map((sheet, index) => sheet.getTableText(index, customParts, piece)).join('\n')
    return sheetDataPrompt
}

/**
 * 将匹配到的整体字符串转化为单个语句的数组
 * @param {string[]} matches 匹配到的整体字符串
 * @returns 单条执行语句数组
 */
function handleTableEditTag(matches) {
    const functionRegex = /(updateRow|insertRow|deleteRow)\(/g;
    let A = [];
    let match;
    let positions = [];
    matches.forEach(input => {
        while ((match = functionRegex.exec(input)) !== null) {
            positions.push({
                index: match.index,
                name: match[1].replace("Row", "") // 转换成 update/insert/delete
            });
        }

        // 合并函数片段和位置
        for (let i = 0; i < positions.length; i++) {
            const start = positions[i].index;
            const end = i + 1 < positions.length ? positions[i + 1].index : input.length;
            const fullCall = input.slice(start, end);
            const lastParenIndex = fullCall.lastIndexOf(")");

            if (lastParenIndex !== -1) {
                const sliced = fullCall.slice(0, lastParenIndex); // 去掉最后一个 )
                const argsPart = sliced.slice(sliced.indexOf("(") + 1);
                const args = argsPart.match(/("[^"]*"|\{.*\}|[0-9]+)/g)?.map(s => s.trim());
                if(!args) continue
                A.push({
                    type: positions[i].name,
                    param: args,
                    index: positions[i].index,
                    length: end - start
                });
            }
        }
    });
    return A;
}

/**
 * 检查表格编辑字符串是否改变
 * @param {Chat} chat 单个聊天对象
 * @param {string[]} matches 新的匹配对象
 * @returns
 */
function isTableEditStrChanged(chat, matches) {
    if (chat.tableEditMatches != null && chat.tableEditMatches.join('') === matches.join('')) {
        return false
    }
    chat.tableEditMatches = matches
    return true
}

/**
 * 清除表格中的所有空行
 */
function clearEmpty() {
    DERIVED.any.waitingTable.forEach(table => {
        table.clearEmpty()
    })
}



/**
 * 处理文本内的表格编辑事件
 * @param {Chat} chat 单个聊天对象
 * @param {number} mesIndex 修改的消息索引
 * @param {boolean} ignoreCheck 是否跳过重复性检查
 * @returns
 */
export function handleEditStrInMessage(chat, mesIndex = -1, ignoreCheck = false) {
    parseTableEditTag(chat, mesIndex, ignoreCheck)
    updateSystemMessageTableStatus();   // 新增代码，将表格数据状态更新到系统消息中
    //executeTableEditTag(chat, mesIndex)
}

/**
 * 解析回复中的表格编辑标签
 * @param {*} piece 单个聊天对象
 * @param {number} mesIndex 修改的消息索引
 * @param {boolean} ignoreCheck 是否跳过重复性检查
 */
export function parseTableEditTag(piece, mesIndex = -1, ignoreCheck = false) {
    const { matches } = getTableEditTag(piece.mes)
    if (!ignoreCheck && !isTableEditStrChanged(piece, matches)) return false
    const tableEditActions = handleTableEditTag(matches)
    tableEditActions.forEach((action, index) => tableEditActions[index].action = classifyParams(formatParams(action.param)))
    console.log("解析到的表格编辑指令", tableEditActions)

    // 获取上一个表格数据
    const { piece: prePiece } = mesIndex === -1 ? BASE.getLastSheetsPiece(1) : BASE.getLastSheetsPiece(mesIndex - 1, 1000, false)
    const sheets = BASE.hashSheetsToSheets(prePiece.hash_sheets).filter(sheet => sheet.enable)
    console.log("执行指令时的信息", sheets)
    for (const EditAction of sortActions(tableEditActions)) {
        executeAction(EditAction, sheets)
    }
    sheets.forEach(sheet => sheet.save(piece, true))
    console.log("聊天模板：", BASE.sheetsData.context)
    console.log("获取到的表格数据", prePiece)
    console.log("测试总chat", USER.getContext().chat)
    return true
}

/**
 * 直接通过编辑指令字符串执行操作
 * @param {string[]} matches 编辑指令字符串
 */
export function executeTableEditActions(matches, referencePiece) {
    const tableEditActions = handleTableEditTag(matches)
    tableEditActions.forEach((action, index) => tableEditActions[index].action = classifyParams(formatParams(action.param)))
    console.log("解析到的表格编辑指令", tableEditActions)

<<<<<<< HEAD
    const sheets = BASE.hashSheetsToSheets(referencePiece.hash_sheets).filter(sheet => sheet.enable)
    console.log("执行指令时的信息", sheets)
    for (const EditAction of sortActions(tableEditActions)) {
        executeAction(EditAction, sheets)
    }
    const {piece: savePiece} = USER.getChatPiece()
    sheets.forEach(sheet => sheet.save(savePiece, true))
    console.log("聊天模板：", BASE.sheetsData.context)
    console.log("测试总chat", USER.getContext().chat)
    return false
=======
    // 核心修复：不再信任传入的 referencePiece.hash_sheets，而是直接从 BASE 获取当前激活的、唯一的 Sheet 实例。
    const sheets = BASE.getChatSheets().filter(sheet => sheet.enable)
    if (!sheets || sheets.length === 0) {
        console.error("executeTableEditActions: 未找到任何启用的表格实例，操作中止。");
        return false;
    }

    console.log("执行指令时的信息 (来自 BASE.getChatSheets)", sheets)
    for (const EditAction of sortActions(tableEditActions)) {
        executeAction(EditAction, sheets)
    }
    
    // 核心修复：确保修改被保存到当前最新的聊天片段中。
    const { piece: currentPiece } = USER.getChatPiece();
    if (!currentPiece) {
        console.error("executeTableEditActions: 无法获取当前聊天片段，保存操作失败。");
        return false;
    }
    sheets.forEach(sheet => sheet.save(currentPiece, true))

    console.log("聊天模板：", BASE.sheetsData.context)
    console.log("测试总chat", USER.getContext().chat)
    return true // 返回 true 表示成功
>>>>>>> 5e77c503
}

/**
 * 执行单个action指令
 */
function executeAction(EditAction, sheets) {
    const action = EditAction.action;
    const sheet = sheets[action.tableIndex];
    if (!sheet) {
        console.error("表格不存在，无法执行编辑操作", EditAction);
        return -1;
    }

    // 在所有操作前，深度清理一次action.data
    if (action.data) {
        action.data = fixUnescapedSingleQuotes(action.data);
    }

    switch (EditAction.type) {
        case 'update':
            // 执行更新操作
<<<<<<< HEAD
            const rowIndex = action.rowIndex ? parseInt(action.rowIndex):0
            if(rowIndex >= sheet.getRowCount()-1) return executeAction({...EditAction, type:'insert'}, sheets)
            if(!action?.data) return
=======
            const rowIndex = action.rowIndex ? parseInt(action.rowIndex) : 0;
            if (rowIndex >= sheet.getRowCount() - 1) return executeAction({ ...EditAction, type: 'insert' }, sheets);
            if (!action.data) return;
>>>>>>> 5e77c503
            Object.entries(action.data).forEach(([key, value]) => {
                const cell = sheet.findCellByPosition(rowIndex + 1, parseInt(key) + 1);
                if (!cell) return -1;
                cell.newAction(cell.CellAction.editCell, { value: value }, false);
            });
            break;
        case 'insert': {
            // 执行插入操作
            const cell = sheet.findCellByPosition(sheet.getRowCount() - 1, 0);
            cell.newAction(cell.CellAction.insertDownRow, {}, false);
            const lastestRow = sheet.getRowCount() - 1;
            const cells = sheet.getCellsByRowIndex(lastestRow);
            if (!cells || !action.data) return;
            cells.forEach((cell, index) => {
                if (index === 0) return;
                cell.data.value = action.data[index - 1];
            });
        }
            break;
        case 'delete':
            // 执行删除操作
            const deleteRow = parseInt(action.rowIndex) + 1
            const cell = sheet.findCellByPosition(deleteRow, 0)
            if (!cell) return -1
            cell.newAction(cell.CellAction.deleteSelfRow, {}, false)
            break
    }
    console.log("执行表格编辑操作", EditAction)
    return 1
}


/**
 * 为actions排序
 * @param {Object[]} actions 要排序的actions
 * @returns 排序后的actions
 */
function sortActions(actions) {
    // 定义排序优先级
    const priority = {
        update: 0,
        insert: 1,
        delete: 2
    };
    return actions.sort((a, b) => priority[a.type] - priority[b.type]);
}

/**
 * 格式化参数
 * @description 将参数数组中的字符串转换为数字或对象
 * @param {string[]} paramArray
 * @returns
 */
function formatParams(paramArray) {
    return paramArray.map(item => {
        const trimmed = item.trim();
        if (!isNaN(trimmed) && trimmed !== "") {
            return Number(trimmed);
        }
        if (trimmed.startsWith("{") && trimmed.endsWith("}")) {
            return parseLooseDict(trimmed);
        }

        // 其他情况都返回字符串
        return trimmed;
    });
}

/**
 * 分类参数
 * @param {string[]} param 参数
 * @returns {Object} 分类后的参数对象
 */
function classifyParams(param) {
    const action = {};
    for (const key in param) {
        if (typeof param[key] === 'number') {
            if (key === '0') action.tableIndex = param[key]
            else if (key === '1') action.rowIndex = param[key]
        } else if (typeof param[key] === 'object') {
            action.data = param[key]
        }
    }
    return action
}

/**
 * 执行回复中得编辑标签
 * @param {Chat} chat 单个聊天对象
 * @param {number} mesIndex 修改的消息索引
 */
function executeTableEditTag(chat, mesIndex = -1, ignoreCheck = false) {

    // 如果不是最新的消息，则更新接下来的表格
    if (mesIndex !== -1) {
        const { index, chat: nextChat } = findNextChatWhitTableData(mesIndex)
        if (index !== -1) handleEditStrInMessage(nextChat, index, true)
    }
}

/**
 * 干运行获取插入action的插入位置和表格插入更新内容
 */
function dryRunExecuteTableEditTag() {
    // TODO 使用新的Sheet系统处理表格编辑
}

/**
 * 获取生成的操作函数字符串
 * @returns 生成的操作函数字符串
 */
export function getTableEditActionsStr() {
    const tableEditActionsStr = DERIVED.any.tableEditActions.filter(action => action.able && action.type !== 'Comment').map(tableEditAction => tableEditAction.format()).join('\n')
    return "\n<!--\n" + (tableEditActionsStr === '' ? '' : (tableEditActionsStr + '\n')) + '-->\n'
}

/**
 * 替换聊天中的TableEdit标签内的内容
 * @param {*} chat 聊天对象
 */
export function replaceTableEditTag(chat, newContent) {
    // 处理 mes
    if (/<tableEdit>.*?<\/tableEdit>/gs.test(chat.mes)) {
        chat.mes = chat.mes.replace(/<tableEdit>(.*?)<\/tableEdit>/gs, `<tableEdit>${newContent}</tableEdit>`);
    } else {
        chat.mes += `\n<tableEdit>${newContent}</tableEdit>`;
    }
    // 处理 swipes
    if (chat.swipes != null && chat.swipe_id != null)
        if (/<tableEdit>.*?<\/tableEdit>/gs.test(chat.swipes[chat.swipe_id])) {
            chat.swipes[chat.swipe_id] = chat.swipes[chat.swipe_id].replace(/<tableEdit>(.*?)<\/tableEdit>/gs, `<tableEdit>\n${newContent}\n</tableEdit>`);
        } else {
            chat.swipes[chat.swipe_id] += `\n<tableEdit>${newContent}</tableEdit>`;
        }
    USER.getContext().saveChat();
}

/**
 * 读取设置中的注入角色
 * @returns 注入角色
 */
function getMesRole() {
    switch (USER.tableBaseSetting.injection_mode) {
        case 'deep_system':
            return 'system'
        case 'deep_user':
            return 'user'
        case 'deep_assistant':
            return 'assistant'
    }
}

/**
 * 注入表格总体提示词
 * @param {*} eventData
 * @returns
 */
async function onChatCompletionPromptReady(eventData) {
    try {
        // 优先处理分步填表模式
        if (USER.tableBaseSetting.step_by_step === true) {
            // 仅当插件和AI读表功能开启时才注入
            if (USER.tableBaseSetting.isExtensionAble === true && USER.tableBaseSetting.isAiReadTable === true) {
                const tableData = getTablePrompt(eventData, true); // 获取纯净数据
                if (tableData) { // 确保有内容可注入
                    const finalPrompt = `以下是通过表格记录的当前场景信息以及历史记录信息，你需要以此为参考进行思考：\n${tableData}`;
                    if (USER.tableBaseSetting.deep === 0) {
                        eventData.chat.push({ role: getMesRole(), content: finalPrompt });
                    } else {
                        eventData.chat.splice(-USER.tableBaseSetting.deep, 0, { role: getMesRole(), content: finalPrompt });
                    }
                    console.log("分步填表模式：注入只读表格数据", eventData.chat);
                }
            }
            return; // 处理完分步模式后直接退出，不执行后续的常规注入
        }

        // 常规模式的注入逻辑
        if (eventData.dryRun === true ||
            USER.tableBaseSetting.isExtensionAble === false ||
            USER.tableBaseSetting.isAiReadTable === false ||
            USER.tableBaseSetting.injection_mode === "injection_off") {
            return;
        }

        console.log("生成提示词前", USER.getContext().chat)
        const promptContent = initTableData(eventData)
        if (USER.tableBaseSetting.deep === 0)
            eventData.chat.push({ role: getMesRole(), content: promptContent })
        else
            eventData.chat.splice(-USER.tableBaseSetting.deep, 0, { role: getMesRole(), content: promptContent })

        updateSheetsView()
    } catch (error) {
        EDITOR.error(`记忆插件：表格数据注入失败\n原因：`,error.message, error);
    }
    console.log("注入表格总体提示词", eventData.chat)
}

/**
  * 宏获取提示词
  */
function getMacroPrompt() {
    try {
        if (USER.tableBaseSetting.isExtensionAble === false || USER.tableBaseSetting.isAiReadTable === false) return ""
        if (USER.tableBaseSetting.step_by_step === true) {
            const promptContent = replaceUserTag(getTablePrompt(undefined, true))
            return `以下是通过表格记录的当前场景信息以及历史记录信息，你需要以此为参考进行思考：\n${promptContent}`
        }
        const promptContent = initTableData()
        return promptContent
    }catch (error) {
        EDITOR.error(`记忆插件：宏提示词注入失败\n原因：`, error.message, error);
        return ""
    }
}

/**
  * 宏获取表格提示词
  */
function getMacroTablePrompt() {
    try {
        if (USER.tableBaseSetting.isExtensionAble === false || USER.tableBaseSetting.isAiReadTable === false) return ""
        if(USER.tableBaseSetting.step_by_step === true){
            const promptContent = replaceUserTag(getTablePrompt(undefined, true))
            return promptContent
        }
        const promptContent = replaceUserTag(getTablePrompt())
        return promptContent
    }catch (error) {
        EDITOR.error(`记忆插件：宏提示词注入失败\n原因：`, error.message, error);
        return ""
    }
}

/**
 * 去掉编辑指令两端的空格和注释标签
 * @param {string} str 输入的编辑指令字符串
 * @returns
 */
function trimString(str) {
    const str1 = str.trim()
    if (!str1.startsWith("<!--") || !str1.endsWith("-->")) {
        editErrorInfo.forgotCommentTag = true
    }
    return str1
        .replace(/^\s*<!--|-->?\s*$/g, "")
        .trim()
}

/**
 * 获取表格的tableEdit标签内的内容
 * @param {string} mes 消息正文字符串
 * @returns {matches} 匹配到的内容数组
 */

export function getTableEditTag(mes) {
    const regex = /<tableEdit>(.*?)<\/tableEdit>/gs;
    const matches = [];
    let match;
    while ((match = regex.exec(mes)) !== null) {
        matches.push(match[1]);
    }
    const updatedText = mes.replace(regex, "");
    return { matches }
}

/**
 * 消息编辑时触发
 * @param this_edit_mes_id 此消息的ID
 */
async function onMessageEdited(this_edit_mes_id) {
    if (USER.tableBaseSetting.isExtensionAble === false || USER.tableBaseSetting.step_by_step === true) return
    const chat = USER.getContext().chat[this_edit_mes_id]
    if (chat.is_user === true || USER.tableBaseSetting.isAiWriteTable === false) return
    try {
        handleEditStrInMessage(chat, parseInt(this_edit_mes_id))
    } catch (error) {
        EDITOR.error("记忆插件：表格编辑失败\n原因：", error.message, error)
    }
    updateSheetsView()
}

/**
 * 消息接收时触发
 * @param {number} chat_id 此消息的ID
 */
async function onMessageReceived(chat_id) {
    if (USER.tableBaseSetting.isExtensionAble === false) return
    if (USER.tableBaseSetting.step_by_step === true && USER.getContext().chat.length > 2) {
        TableTwoStepSummary("auto");  // 请勿使用await，否则会导致主进程阻塞引起的连锁bug
    } else {
        if (USER.tableBaseSetting.isAiWriteTable === false) return
        const chat = USER.getContext().chat[chat_id];
        console.log("收到消息", chat_id)
        try {
            handleEditStrInMessage(chat)
        } catch (error) {
            EDITOR.error("记忆插件：表格自动更改失败\n原因：", error.message, error)
        }
    }

    updateSheetsView()
}

/**
 * 解析字符串中所有 {{GET::...}} 宏
 * @param {string} text - 需要解析的文本
 * @returns {string} - 解析并替换宏之后的文本
 */
function resolveTableMacros(text) {
    if (typeof text !== 'string' || !text.includes('{{GET::')) {
        return text;
    }

    return text.replace(/{{GET::\s*([^:]+?)\s*:\s*([A-Z]+\d+)\s*}}/g, (match, tableName, cellAddress) => {
        const sheets = BASE.getChatSheets();
        const targetTable = sheets.find(t => t.name.trim() === tableName.trim());

        if (!targetTable) {
            return `<span style="color: red">[GET: 未找到表格 "${tableName}"]</span>`;
        }

        try {
            const cell = targetTable.getCellFromAddress(cellAddress);
            const cellValue = cell ? cell.data.value : undefined;
            return cellValue !== undefined ? cellValue : `<span style="color: orange">[GET: 在 "${tableName}" 中未找到单元格 "${cellAddress}"]</span>`;
        } catch (error) {
            console.error(`Error resolving GET macro for ${tableName}:${cellAddress}`, error);
            return `<span style="color: red">[GET: 处理时出错]</span>`;
        }
    });
}

/**
 * 聊天变化时触发
 */
async function onChatChanged() {
    try {
        // 更新表格视图
        updateSheetsView();

        // 在聊天消息中渲染宏
        document.querySelectorAll('.mes_text').forEach(mes => {
            if (mes.dataset.macroProcessed) return;

            const originalHtml = mes.innerHTML;
            const newHtml = resolveTableMacros(originalHtml);

            if (originalHtml !== newHtml) {
                mes.innerHTML = newHtml;
                mes.dataset.macroProcessed = true;
            }
        });

    } catch (error) {
        EDITOR.error("记忆插件：处理聊天变更失败\n原因：", error.message, error)
    }
}


/**
 * 滑动切换消息事件
 */
async function onMessageSwiped(chat_id) {
    if (USER.tableBaseSetting.isExtensionAble === false || USER.tableBaseSetting.isAiWriteTable === false) return
    const chat = USER.getContext().chat[chat_id];
    console.log("滑动切换消息", chat)
    if (!chat.swipe_info[chat.swipe_id]) return
    try {
        handleEditStrInMessage(chat)
    } catch (error) {
        EDITOR.error("记忆插件：swipe切换失败\n原因：", error.message, error)
    }

    updateSheetsView()
}

/**
 * 恢复指定层数的表格
 */
export async function undoSheets(deep) {
    const {piece, deep:findDeep} = BASE.getLastSheetsPiece(deep)
    if(findDeep === -1) return 
    console.log("撤回表格数据", piece, findDeep)
    handleEditStrInMessage(piece, findDeep, true)
    updateSheetsView()
}

/**
 * 更新新表格视图
 * @description 更新表格视图，使用新的Sheet系统
 * @returns {Promise<*[]>}
 */
async function updateSheetsView() {
    const task = new SYSTEM.taskTiming('openAppHeaderTableDrawer_task')
    try{
       // 刷新表格视图
        console.log("========================================\n更新表格视图")
        refreshTempView(true).then(() => task.log());
        console.log("========================================\n更新表格内容视图")
        refreshContextView().then(() => task.log());

        // 更新系统消息中的表格状态
        updateSystemMessageTableStatus(); 
    }catch (error) {
        EDITOR.error("记忆插件：更新表格视图失败\n原因：", error.message, error)
    }
}

jQuery(async () => {
    // 注册API
    window.stMemoryEnhancement = {
        ext_getAllTables,
        ext_exportAllTablesAsJson,
    };

    // 版本检查
    fetch("http://api.muyoo.com.cn/check-version", {
        method: 'POST', headers: { 'Content-Type': 'application/json' }, body: JSON.stringify({ clientVersion: VERSION, user: USER.getContext().name1 })
    }).then(res => res.json()).then(res => {
        if (res.success) {
            if (!res.isLatest) $("#tableUpdateTag").show()
            if (res.toastr) EDITOR.warning(res.toastrText)
            if (res.message) $("#table_message_tip").html(res.message)
        }
    })

    // 注意：已移除旧表格系统的初始化代码，现在使用新的Sheet系统

    // 分离手机和电脑事件
    if (/Android|webOS|iPhone|iPad|iPod|BlackBerry|IEMobile|Opera Mini/i.test(navigator.userAgent)) {
        console.log("手机端")
        // 手机端事件
    } else {
        console.log("电脑端")
        // 电脑端事件
        initTest();
    }

    // 开始添加各部分的根DOM
    // 添加表格编辑工具栏
    $('#translation_container').after(await SYSTEM.getTemplate('index'));
    // 添加顶部表格管理工具弹窗
    $('#extensions-settings-button').after(await SYSTEM.getTemplate('appHeaderTableDrawer'));

    // 应用程序启动时加载设置
    loadSettings();

    // 注册宏
    USER.getContext().registerMacro("tablePrompt", () =>getMacroPrompt())
    USER.getContext().registerMacro("tableData", () =>getMacroTablePrompt())
    USER.getContext().registerMacro("GET_ALL_TABLES_JSON", () => {
        try {
            const jsonData = ext_exportAllTablesAsJson();
            if (Object.keys(jsonData).length === 0) {
                return "{}"; // 如果没有数据，返回一个空的JSON对象
            }
            // 返回JSON字符串，不带额外的格式化，以便在代码中直接使用
            return JSON.stringify(jsonData);
        } catch (error) {
            console.error("GET_ALL_TABLES_JSON 宏执行出错:", error);
            EDITOR.error("导出所有表格数据时出错。");
            return "{}"; // 出错时返回空JSON对象
        }
    });

    // 设置表格编辑按钮
    $(document).on('click', '#table_drawer_icon', function () {
        openAppHeaderTableDrawer();
        // updateTableContainerPosition();
    })
    // // 设置表格编辑按钮
    // $(document).on('click', '.tableEditor_editButton', function () {
    //     let index = $(this).data('index'); // 获取当前点击的索引
    //     openTableSettingPopup(index);
    // })
    // 点击表格渲染样式设置按钮
    $(document).on('click', '.tableEditor_renderButton', function () {
        openTableRendererPopup();
    })
    // 点击打开查看表格日志按钮
    $(document).on('click', '#table_debug_log_button', function () {
        openTableDebugLogPopup();
    })
    // 对话数据表格弹出窗
    $(document).on('click', '.open_table_by_id', function () {
        const messageId = $(this).closest('.mes').attr('mesid');
        initRefreshTypeSelector();
    })
    // 设置表格开启开关
    $(document).on('change', '.tableEditor_switch', function () {
        let index = $(this).data('index'); // 获取当前点击的索引
        const tableStructure = findTableStructureByIndex(index);
        tableStructure.enable = $(this).prop('checked');
    })

    initAppHeaderTableDrawer().then();  // 初始化表格编辑器
    functionToBeRegistered()    // 注册用于调试的各种函数

    executeTranslation(); // 执行翻译函数

    // 监听主程序事件
    APP.eventSource.on(APP.event_types.MESSAGE_RECEIVED, onMessageReceived);
    APP.eventSource.on(APP.event_types.CHAT_COMPLETION_PROMPT_READY, onChatCompletionPromptReady);
    APP.eventSource.on(APP.event_types.CHAT_CHANGED, onChatChanged);
    APP.eventSource.on(APP.event_types.MESSAGE_EDITED, onMessageEdited);
    APP.eventSource.on(APP.event_types.MESSAGE_SWIPED, onMessageSwiped);
    APP.eventSource.on(APP.event_types.MESSAGE_DELETED, onChatChanged);

    
    console.log("______________________记忆插件：加载完成______________________")
});<|MERGE_RESOLUTION|>--- conflicted
+++ resolved
@@ -325,18 +325,6 @@
     tableEditActions.forEach((action, index) => tableEditActions[index].action = classifyParams(formatParams(action.param)))
     console.log("解析到的表格编辑指令", tableEditActions)
 
-<<<<<<< HEAD
-    const sheets = BASE.hashSheetsToSheets(referencePiece.hash_sheets).filter(sheet => sheet.enable)
-    console.log("执行指令时的信息", sheets)
-    for (const EditAction of sortActions(tableEditActions)) {
-        executeAction(EditAction, sheets)
-    }
-    const {piece: savePiece} = USER.getChatPiece()
-    sheets.forEach(sheet => sheet.save(savePiece, true))
-    console.log("聊天模板：", BASE.sheetsData.context)
-    console.log("测试总chat", USER.getContext().chat)
-    return false
-=======
     // 核心修复：不再信任传入的 referencePiece.hash_sheets，而是直接从 BASE 获取当前激活的、唯一的 Sheet 实例。
     const sheets = BASE.getChatSheets().filter(sheet => sheet.enable)
     if (!sheets || sheets.length === 0) {
@@ -360,15 +348,14 @@
     console.log("聊天模板：", BASE.sheetsData.context)
     console.log("测试总chat", USER.getContext().chat)
     return true // 返回 true 表示成功
->>>>>>> 5e77c503
 }
 
 /**
  * 执行单个action指令
  */
 function executeAction(EditAction, sheets) {
-    const action = EditAction.action;
-    const sheet = sheets[action.tableIndex];
+    const action = EditAction.action
+    const sheet = sheets[action.tableIndex]
     if (!sheet) {
         console.error("表格不存在，无法执行编辑操作", EditAction);
         return -1;
@@ -378,38 +365,31 @@
     if (action.data) {
         action.data = fixUnescapedSingleQuotes(action.data);
     }
-
     switch (EditAction.type) {
         case 'update':
             // 执行更新操作
-<<<<<<< HEAD
             const rowIndex = action.rowIndex ? parseInt(action.rowIndex):0
             if(rowIndex >= sheet.getRowCount()-1) return executeAction({...EditAction, type:'insert'}, sheets)
             if(!action?.data) return
-=======
-            const rowIndex = action.rowIndex ? parseInt(action.rowIndex) : 0;
-            if (rowIndex >= sheet.getRowCount() - 1) return executeAction({ ...EditAction, type: 'insert' }, sheets);
-            if (!action.data) return;
->>>>>>> 5e77c503
             Object.entries(action.data).forEach(([key, value]) => {
-                const cell = sheet.findCellByPosition(rowIndex + 1, parseInt(key) + 1);
-                if (!cell) return -1;
-                cell.newAction(cell.CellAction.editCell, { value: value }, false);
-            });
-            break;
+                const cell = sheet.findCellByPosition(rowIndex + 1, parseInt(key) + 1)
+                if (!cell) return -1
+                cell.newAction(cell.CellAction.editCell, { value }, false)
+            })
+            break
         case 'insert': {
             // 执行插入操作
-            const cell = sheet.findCellByPosition(sheet.getRowCount() - 1, 0);
-            cell.newAction(cell.CellAction.insertDownRow, {}, false);
-            const lastestRow = sheet.getRowCount() - 1;
-            const cells = sheet.getCellsByRowIndex(lastestRow);
-            if (!cells || !action.data) return;
+            const cell = sheet.findCellByPosition(sheet.getRowCount() - 1, 0)
+            cell.newAction(cell.CellAction.insertDownRow, {}, false)
+            const lastestRow = sheet.getRowCount() - 1
+            const cells = sheet.getCellsByRowIndex(lastestRow)
+            if(!cells || !action.data) return
             cells.forEach((cell, index) => {
-                if (index === 0) return;
-                cell.data.value = action.data[index - 1];
-            });
-        }
-            break;
+                if (index === 0) return 
+                cell.data.value = action.data[index - 1]
+            })
+        }
+            break
         case 'delete':
             // 执行删除操作
             const deleteRow = parseInt(action.rowIndex) + 1
