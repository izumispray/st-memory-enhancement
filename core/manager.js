--- conflicted
+++ resolved
@@ -30,13 +30,9 @@
     bool_ignore_del: true,
     ignore_user_sent: false,
     clear_up_stairs:9,
-<<<<<<< HEAD
     step_by_step_threshold: 500,
-=======
     use_token_limit:false,
     rebuild_token_limit_value:10000,
-    step_by_step_threshold: 1000,
->>>>>>> 21707bf6
     sum_multiple_rounds: true,
     unusedChatText: '',
     bool_silent_refresh: false,
