--- conflicted
+++ resolved
@@ -447,12 +447,8 @@
     const tableRebuild = tablePopup.dlg.querySelector('#table_rebuild_button');
 
     $(tableContainer).on('click', hideAllEditPanels)
-<<<<<<< HEAD
     $(tableRefresh).on('click', () => refreshTableActions(EDITOR.data.bool_force_refresh, EDITOR.data.bool_silent_refresh))
-=======
-    $(tableRefresh).on('click', refreshTableActions)
     $(tableRebuild).on('click', rebuildTableActions)
->>>>>>> a5ab3848
     // 设置编辑提示
     setTableEditTips(tableEditTips)
     // 开始寻找表格
