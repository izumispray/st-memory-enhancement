--- conflicted
+++ resolved
@@ -482,24 +482,9 @@
     $(document).on('click', '#clear_table_button', function () {
         clearTable(userTableEditInfo.chatIndex, tableContainer);
     })
-<<<<<<< HEAD
-    // 点击重新整理表格按钮
-    $(document).on('click', '#table_clear_up_button', function () {
-        refreshTableActions(USER.tableBaseSetting.bool_force_refresh, USER.tableBaseSetting.bool_silent_refresh);
-    })
-    // 点击重建表格按钮
-    $(document).on('click', '#table_rebuild_button', function () {
-        rebuildTableActions(USER.tableBaseSetting.bool_force_refresh, USER.tableBaseSetting.bool_silent_refresh);
-=======
-    // // 点击重新整理表格按钮
-    // $(document).on('click', '#table_clear_up_button', function () {
-    //     refreshTableActions(USER.tableBaseConfig.bool_force_refresh, USER.tableBaseConfig.bool_silent_refresh);
-    // })
-    // 点击重建表格按钮
     $(document).on('click', '#table_rebuild_button', function () {
         // rebuildTableActions(USER.tableBaseConfig.bool_force_refresh, USER.tableBaseConfig.bool_silent_refresh);
         getPromptAndRebuildTable();
->>>>>>> 966f075f
     })
     // 点击编辑表格按钮
     $(document).on('click', '#table_edit_mode_button', function () {
