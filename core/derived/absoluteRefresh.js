--- conflicted
+++ resolved
@@ -160,11 +160,7 @@
 
         // 获取最近clear_up_stairs条聊天记录
         const chat = EDITOR.getContext().chat;
-<<<<<<< HEAD
-        const lastChats = chatToBeUsed === '' ? await getRecentChatHistory(chat, EDITOR.data.clear_up_stairs) : chatToBeUsed;
-=======
-        const lastChats = await getRecentChatHistory(chat, EDITOR.data.clear_up_stairs,EDITOR.data.ignore_user_sent);
->>>>>>> 6ef5bdf6
+        const lastChats = chatToBeUsed === '' ? await getRecentChatHistory(chat, EDITOR.data.clear_up_stairs, EDITOR.data.ignore_user_sent) : chatToBeUsed;
 
         // 构建AI提示
         let systemPrompt = EDITOR.data.rebuild_system_message_template||EDITOR.data.rebuild_system_message;
@@ -289,13 +285,8 @@
             .join("\n");
 
         // 获取最近clear_up_stairs条聊天记录
-<<<<<<< HEAD
         let chat = EDITOR.getContext().chat;
-        const lastChats = chatToBeUsed === '' ? await getRecentChatHistory(chat, EDITOR.data.clear_up_stairs) : chatToBeUsed;
-=======
-        const chat = EDITOR.getContext().chat;
-        const lastChats = await getRecentChatHistory(chat, EDITOR.data.clear_up_stairs,EDITOR.data.ignore_user_sent);
->>>>>>> 6ef5bdf6
+        const lastChats = chatToBeUsed === '' ? await getRecentChatHistory(chat, EDITOR.data.clear_up_stairs, EDITOR.data.ignore_user_sent) : chatToBeUsed;
 
         // 构建AI提示
         let systemPrompt = EDITOR.data.refresh_system_message_template;
