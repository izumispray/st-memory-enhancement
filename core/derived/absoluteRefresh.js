import { DERIVED, EDITOR, SYSTEM } from '../manager.js';
import {copyTableList, findLastestTableData, findTableStructureByIndex } from "../../index.js";
import {insertRow, updateRow, deleteRow} from "../source/tableActions.js";
import JSON5 from '../../utils/json5.min.mjs'
import {updateSystemMessageTableStatus} from "./tablePushToChat.js";
import {renderTablesDOM,pasteTable} from "./tableDataView.js";
import { Table } from "../source/table.js";

// 在解析响应后添加验证
function validateActions(actions) {
    if (!Array.isArray(actions)) {
        console.error('操作列表必须是数组');
        return false;
    }
    return actions.every(action => {
        // 检查必要字段
        if (!action.action || !['insert', 'update', 'delete'].includes(action.action.toLowerCase())) {
            console.error(`无效的操作类型: ${action.action}`);
            return false;
        }
        if (typeof action.tableIndex !== 'number') {
            console.error(`tableIndex 必须是数字: ${action.tableIndex}`);
            return false;
        }
        if (action.action !== 'insert' && typeof action.rowIndex !== 'number') {
            console.error(`rowIndex 必须是数字: ${action.rowIndex}`);
            return false;
        }
        // 检查 data 字段
        if (action.data && typeof action.data === 'object') {
            const invalidKeys = Object.keys(action.data).filter(k => !/^\d+$/.test(k));
            if (invalidKeys.length > 0) {
                console.error(`发现非数字键: ${invalidKeys.join(', ')}`);
                return false;
            }
        }
        return true;
    });
}

function getRefreshTableConfigStatus() {
    // 显示所有相关的配置信息
    const isUseMainAPI = EDITOR.data.use_main_api;
    const userApiUrl = EDITOR.IMPORTANT_USER_PRIVACY_DATA.custom_api_url;
    const userApiModel = EDITOR.IMPORTANT_USER_PRIVACY_DATA.custom_model_name;
    const userApiTemperature = EDITOR.data.custom_temperature;
    const clearUpStairs = EDITOR.data.clear_up_stairs;
    const isIgnoreDel = EDITOR.data.bool_ignore_del;
    const isIgnoreUserSent = EDITOR.data.ignore_user_sent;

    return `<div class="wide100p padding5 dataBankAttachments">
                <span>将重新整理表格，是否继续？</span><br><span style="color: rgb(211 39 39)">（建议重置前先备份数据）</span>
                <br><div id="config_sheet_container" style="justify-content: center; display: flex; margin: 10px;">
                    <table class="table table-bordered table-striped">
                        <thead><tr><th>配置项</th><th style="padding: 0 20px">配置值</th></tr></thead>
                        <tbody>
                        <tr> <td>纳入参考的聊天记录</td> <td>${clearUpStairs}条</td> </tr>
                        <td>忽略用户消息</td> <td>${isIgnoreUserSent ? '是' : '否'}</td>
                        <tr> <td>不允许AI删除</td> <td>${isIgnoreDel ? '是' : '否'}</td> </tr>
                        <tr> <td>使用的API</td> <td>${isUseMainAPI ? '主API' : '自定义API'}</td> </tr>
                        ${isUseMainAPI ? '' : `
                        <tr> <td>API URL</td> <td>${userApiUrl}</td> </tr>
                        <tr> <td>API Model</td> <td>${userApiModel}</td> </tr>
                        <tr> <td>Temperature</td> <td>${userApiTemperature}</td> </tr>
                        `}
                        </tbody>
                    </table>
                </div>
            </div>
`;}

function confirmTheOperationPerformed(content) {
    return `
<div class="wide100p padding5 dataBankAttachments">
    <div class="refresh-title-bar">
        <h2 class="refresh-title"> 请确认以下操作 </h2>
        <div>

        </div>
    </div>
    <div id="tableRefresh" class="refresh-scroll-content">
        <div>
            <div class="operation-list-container"> ${content.map(action => {
        const { action: type, tableIndex, rowIndex, data } = action;
        return `<div class="operation-item">
                        <div class="operation-detail">
                            <span class="detail-label">操作类型:</span>
                            <span class="detail-value">${type}</span>
                        </div>
                        <div class="operation-detail">
                            <span class="detail-label">表格索引:</span>
                            <span class="detail-value">${tableIndex}</span>
                        </div>
                        <div class="operation-detail">
                            <span class="detail-label">行索引:</span>
                            <span class="detail-value">${rowIndex}</span>
                        </div>
                        <div class="operation-detail data-detail">
                            <span class="detail-label">数据:</span>
                            <div class="detail-value data-json">
                                ${typeof data === 'object' && data !== null ?
            Object.entries(data).map(([key, value]) => {
                return `<div class="json-item">
                        <span class="json-key">"${key}":</span>
                        <span class="json-value">"${value}"</span>
                    </div>`;
            }).join('')
            : `<span class="json-fallback">${JSON.stringify(data, null, 2)}</span>`
        }
                            </div>
                        </div>
                    </div>`;
    }).join('')}
            </div>
        </div>
    </div>
</div>
`;
}


/**
 * 重新生成完整表格
 * @param {*} force 是否强制刷新
 * @param {*} silentUpdate  是否静默更新
 * @returns
 */
export async function rebuildTableActions(force = false, silentUpdate = false) {
    if (!SYSTEM.lazy('rebuildTableActions', 1000)) return;

    // 如果不是强制刷新，先确认是否继续
    if (!force) {
        // 显示配置状态
<<<<<<< HEAD
=======
        const tableRefreshPopup = getRefreshTableConfigStatus();
>>>>>>> f950e30f
        const confirmation = await EDITOR.callGenericPopup(tableRefreshPopup, EDITOR.POPUP_TYPE.CONFIRM, '', { okButton: "继续", cancelButton: "取消" });
        if (!confirmation) return;
    }

    // 开始重新生成完整表格
    console.log('开始重新生成完整表格');
    const isUseMainAPI = $('#use_main_api').prop('checked');
    const loadingToast = EDITOR.info(isUseMainAPI
          ? '正在使用【主API】重新生成完整表格...'
            : '正在使用【自定义API】重新生成完整表格...',
        '',
        { timeOut: 0 }
    );

    try {
        const latestData = findLastestTableData(true);
        if (!latestData || typeof latestData !== 'object' || !('tables' in latestData)) {
            throw new Error('findLastestTableData 未返回有效的表格数据');
        }
        const { tables: latestTables } = latestData;
        DERIVED.any.waitingTable = copyTableList(latestTables);

        let originText = '\n<表格内容>\n' + tablesToString(latestTables) + '\n</表格内容>';
        // console.log('最新的表格数据:', originText);

        // 获取最近clear_up_stairs条聊天记录
        const chat = EDITOR.getContext().chat;
        const lastChats = await getRecentChatHistory(chat, EDITOR.data.clear_up_stairs,EDITOR.data.ignore_user_sent);

        // 构建AI提示
        let systemPrompt = EDITOR.data.rebuild_system_message_template||EDITOR.data.rebuild_system_message;
        let userPrompt = EDITOR.data.rebuild_user_message_template;
        // 搜索systemPrompt中的$0和$1字段，将$0替换成originText，将$1替换成lastChats
        systemPrompt = systemPrompt.replace(/\$0/g, originText);
        systemPrompt = systemPrompt.replace(/\$1/g, lastChats);
        // 搜索userPrompt中的$0和$1字段，将$0替换成originText，将$1替换成lastChats
        userPrompt = userPrompt.replace(/\$0/g, originText);
        userPrompt = userPrompt.replace(/\$1/g, lastChats);

        console.log('systemPrompt:', systemPrompt);
        console.log('userPrompt:', userPrompt);

        // 生成响应内容
        let rawContent;
        if (isUseMainAPI) {
            rawContent = await handleMainAPIRequest(systemPrompt, userPrompt);
        }
        else {
            rawContent = await handleCustomAPIRequest(systemPrompt, userPrompt);
        }
        console.log('rawContent:', rawContent);

        //清洗
        let cleanContentTable = fixTableFormat(rawContent);
        console.log('cleanContent:', cleanContentTable);

        //将表格保存回去
        if (cleanContentTable) {
            try {
                // 验证数据格式
                if (!Array.isArray(cleanContentTable)) {
                    throw new Error("生成的新表格数据不是数组");
                }
                //标记改动
                compareAndMarkChanges(latestTables, cleanContentTable);
                // console.log('compareAndMarkChanges后的cleanContent:', cleanContentTable);

                // 深拷贝避免引用问题
                const clonedTables = tableDataToTables(cleanContentTable);
                console.log('深拷贝后的cleanContent:', clonedTables);

                // 如果不是静默更新，显示操作确认
                if (!silentUpdate){
                    // 将uniqueActions内容推送给用户确认是否继续
                    const confirmContent = confirmTheOperationPerformed(clonedTables);
                    const tableRefreshPopup = new EDITOR.Popup(confirmContent, EDITOR.POPUP_TYPE.TEXT, '', { okButton: "继续", cancelButton: "取消" });
                    EDITOR.clear();
                    await tableRefreshPopup.show();
                    if (!tableRefreshPopup.result) {
                        EDITOR.info('操作已取消');
                        return;
                    }
                }

                // 更新聊天记录
                const chat = EDITOR.getContext().chat;
                const lastIndex = chat.length - 1;
                if (lastIndex >= 0) {
                    chat[lastIndex].dataTable = clonedTables;
                    await EDITOR.getContext().saveChat(); // 等待保存完成
                } else {
                    throw new Error("聊天记录为空");
                }

                // 刷新 UI
                const tableContainer = document.querySelector('#tableContainer');
                if (tableContainer) {
                    renderTablesDOM(clonedTables, tableContainer, true);
                    updateSystemMessageTableStatus();
                    EDITOR.success('生成表格成功！');
                } else {
                    // console.error("无法刷新表格：容器未找到");
                    // EDITOR.error('生成表格失败：容器未找到');
                }
            } catch (error) {
                console.error('保存表格时出错:', error);
                EDITOR.error(`生成表格失败：${error.message}`);
            }
        } else {
            EDITOR.error("生成表格保存失败：内容为空");
        }

    }catch (e) {
        console.error('Error in rebuildTableActions:', e);
        return;
    }finally {
        EDITOR.clear(loadingToast);
    }
}

export async function refreshTableActions(force = false, silentUpdate = false) {
    if (!SYSTEM.lazy('refreshTableActions', 1000)) return;

    // 如果不是强制刷新，先确认是否继续
    if (!force) {
        // 显示配置状态
        const tableRefreshPopup = getRefreshTableConfigStatus();
        const confirmation = await EDITOR.callGenericPopup(tableRefreshPopup, EDITOR.POPUP_TYPE.CONFIRM, '', { okButton: "继续", cancelButton: "取消" });
        if (!confirmation) return;
    }

    // 开始执行整理表格
    const isUseMainAPI = $('#use_main_api').prop('checked');
    const loadingToast = EDITOR.info(isUseMainAPI
            ? '正在使用【主API】整理表格...'
            : '正在使用【自定义API】整理表格...',
        '',
        { timeOut: 0 }
    );
    try {
        const latestData = findLastestTableData(true);
        if (!latestData || typeof latestData !== 'object' || !('tables' in latestData)) {
            throw new Error('findLastestTableData 未返回有效的表格数据');
        }
        const { tables: latestTables } = latestData;
        DERIVED.any.waitingTable = copyTableList(latestTables);

        let originText = '<表格内容>\n' + latestTables
            .map(table => table.getTableText(['title', 'node', 'headers', 'rows']))
            .join("\n");

        // 获取最近clear_up_stairs条聊天记录
<<<<<<< HEAD
        const chat = EDITOR.getContext().chat;
        const lastChats = await getRecentChatHistory(chat, EDITOR.data.clear_up_stairs,EDITOR.data.ignore_user_sent);
=======
        let chat = EDITOR.getContext().chat;
        const lastChats = await getRecentChatHistory(chat, EDITOR.data.clear_up_stairs);
>>>>>>> f950e30f

        // 构建AI提示
        let systemPrompt = EDITOR.data.refresh_system_message_template;
        let userPrompt = EDITOR.data.refresh_user_message_template;

        // 搜索systemPrompt中的$0和$1字段，将$0替换成originText，将$1替换成lastChats
        systemPrompt = systemPrompt.replace(/\$0/g, originText);
        systemPrompt = systemPrompt.replace(/\$1/g, lastChats);

        // 搜索userPrompt中的$0和$1字段，将$0替换成originText，将$1替换成lastChats
        userPrompt = userPrompt.replace(/\$0/g, originText);
        userPrompt = userPrompt.replace(/\$1/g, lastChats);

        // 生成响应内容
        let rawContent;
        if (isUseMainAPI) {
            rawContent = await handleMainAPIRequest(systemPrompt, userPrompt);
        } else {
            rawContent = await handleCustomAPIRequest(systemPrompt, userPrompt);
        }

        //统一清洗
        let cleanContent = cleanApiResponse(rawContent);

        // 解析响应内容
        let actions;
        try {
            // 增强清洗逻辑
            cleanContent = cleanContent
                // 时间格式保护（最先处理！！！！！）
                .replace(/(?<!")(\d{1,2}:\d{2})(?!")/g, '"$1"') // 使用负向断言确保不会重复处理
                // 统一键名处理
                .replace(/"([a-zA-Z_]\w*)"\s*:/g, '"$1":') // 仅处理合法键名格式
                // 尾逗号修复
                .replace(/,\s*([}\]])/g, '$1')
                // 数字键处理（需在时间处理后执行）
                .replace(/([{,]\s*)(\d+)(\s*:)/g, '$1"$2"$3')
                // 其他处理
                .replace(/\\\//g, '/')
                .replace(/\/\/.*/g, ''); // 行注释移除

            // 安全校验
            if (!cleanContent || typeof cleanContent !== 'string') {
                throw new Error('无效的响应内容');
            }

            actions = JSON5.parse(cleanContent);
            if (!validateActions(actions)) {
                throw new Error('AI返回了无效的操作格式');
            }
        } catch (parseError) {
            // 添加错误位置容错处理
            const position = parseError.position || 0;
            console.error('[解析错误] 详细日志：', {
                rawContent: cleanContent,
                errorPosition: parseError.stack,
                previewText: cleanContent.slice(
                    Math.max(0, position - 50),
                    position + 50
                )
            });
            throw new Error(`JSON解析失败：${parseError.message}`);
        }
        console.log('清洗后的内容:', cleanContent);

        // 去重并确保删除操作顺序
        let uniqueActions = [];
        const deleteActions = [];
        const nonDeleteActions = [];
        // 分离删除和非删除操作
        actions.forEach(action => {
            if (action.action.toLowerCase() === 'delete') {
                deleteActions.push(action);
            } else {
                nonDeleteActions.push(action);
            }
        });

        // 去重非删除操作，考虑表格现有内容
        const uniqueNonDeleteActions = nonDeleteActions.filter((action, index, self) => {
            if (action.action.toLowerCase() === 'insert') {
                const table = DERIVED.any.waitingTable[action.tableIndex];
                const dataStr = JSON.stringify(action.data);
                // 检查是否已存在完全相同的行
                const existsInTable = table.content.some(row => JSON.stringify(row) === dataStr);
                const existsInPreviousActions = self.slice(0, index).some(a =>
                    a.action.toLowerCase() === 'insert' &&
                    a.tableIndex === action.tableIndex &&
                    JSON.stringify(a.data) === dataStr
                );
                return !existsInTable && !existsInPreviousActions;
            }
            return index === self.findIndex(a =>
                a.action === action.action &&
                a.tableIndex === action.tableIndex &&
                a.rowIndex === action.rowIndex &&
                JSON.stringify(a.data) === JSON.stringify(action.data)
            );
        });

        // 去重删除操作并按 rowIndex 降序排序
        const uniqueDeleteActions = deleteActions
            .filter((action, index, self) =>
                    index === self.findIndex(a => (
                        a.tableIndex === action.tableIndex &&
                        a.rowIndex === action.rowIndex
                    ))
            )
            .sort((a, b) => b.rowIndex - a.rowIndex); // 降序排序，确保大 rowIndex 先执行

        // 合并操作：先非删除，后删除
        uniqueActions = [...uniqueNonDeleteActions, ...uniqueDeleteActions];

        // 如果不是静默更新，显示操作确认
        if (!silentUpdate){
            // 将uniqueActions内容推送给用户确认是否继续
            const confirmContent = confirmTheOperationPerformed(uniqueActions);
            const tableRefreshPopup = new EDITOR.Popup(confirmContent, EDITOR.POPUP_TYPE.TEXT, '', { okButton: "继续", cancelButton: "取消" });
            EDITOR.clear();
            await tableRefreshPopup.show();
            if (!tableRefreshPopup.result) {
                EDITOR.info('操作已取消');
                return;
            }
        }

        // 处理用户确认的操作
        // 执行操作
        uniqueActions.forEach(action => {
            switch (action.action.toLowerCase()) {
                case 'update':
                    try {
                        const targetRow = DERIVED.any.waitingTable[action.tableIndex].content[action.rowIndex];
                        if (!targetRow || !targetRow[0]?.trim()) {
                            console.log(`Skipped update: table ${action.tableIndex} row ${action.rowIndex} 第一列为空`);
                            break;
                        }
                        updateRow(action.tableIndex, action.rowIndex, action.data);
                        console.log(`Updated: table ${action.tableIndex}, row ${action.rowIndex}`, DERIVED.any.waitingTable[action.tableIndex].content[action.rowIndex]);
                    } catch (error) {
                        console.error(`Update操作失败: ${error.message}`);
                    }
                    break;
                case 'insert':
                    const requiredColumns = findTableStructureByIndex(action.tableIndex)?.columns || [];
                    const isDataComplete = requiredColumns.every((_, index) => action.data.hasOwnProperty(index.toString()));
                    if (!isDataComplete) {
                        console.error(`插入失败：表 ${action.tableIndex} 缺少必填列数据`);
                        break;
                    }
                    insertRow(action.tableIndex, action.data);
                    break;
                case 'delete':
                    if (action.tableIndex === 0 || !EDITOR.data.bool_ignore_del) {
                        const deletedRow = DERIVED.any.waitingTable[action.tableIndex].content[action.rowIndex];
                        deleteRow(action.tableIndex, action.rowIndex);
                        console.log(`Deleted: table ${action.tableIndex}, row ${action.rowIndex}`, deletedRow);
                    } else {
                        console.log(`Ignore: table ${action.tableIndex}, row ${action.rowIndex}`);
                        EDITOR.success('删除保护启用，已忽略了删除操作（可在插件设置中修改）');
                    }
                    break;
            }
        });

        // 更新聊天数据
        chat = EDITOR.getContext().chat[EDITOR.getContext().chat.length - 1];
        chat.dataTable = DERIVED.any.waitingTable;
        EDITOR.getContext().saveChat();
        // 刷新 UI
        const tableContainer = document.querySelector('#tableContainer');
        renderTablesDOM(DERIVED.any.waitingTable, tableContainer, true);
        updateSystemMessageTableStatus()
        EDITOR.success('表格整理完成');
    } catch (error) {
        console.error('整理过程出错:', error);
        EDITOR.error(`整理失败：${error.message}`);
    } finally {
        EDITOR.clear(loadingToast);
    }
}

//请求模型列表
export async function updateModelList(){
    const apiUrl = $('#custom_api_url').val().trim();
    const apiKey = await getDecryptedApiKey();// 使用解密后的API密钥

    if (!apiKey) {
        EDITOR.error('API key解密失败，请重新输入API key吧！');
        return;
    }
    if (!apiUrl) {
        EDITOR.error('请输入API URL');
        return;
    }

    try {
        // 规范化URL路径
        const normalizedUrl = new URL(apiUrl);
        normalizedUrl.pathname = '/v1/models';

        const response = await fetch(normalizedUrl, {
            headers: {
                'Authorization': `Bearer ${apiKey}`,
                'Content-Type': 'application/json'
            }
        });

        if (!response.ok) throw new Error(`请求失败: ${response.status}`);

        const data = await response.json();
        const $selector = $('#model_selector').empty();

        data.data.forEach(model => {
            $selector.append($('<option>', {
                value: model.id,
                text: model.id
            }));
        });

        EDITOR.success('成功获取模型列表');
    } catch (error) {
        console.error('模型获取失败:', error);
        EDITOR.error(`模型获取失败: ${error.message}`);
    }
}


//=================================================================
//========================以下是辅助函数============================
//=================================================================



// 将Table数组序列化为字符串
function tablesToString(tables) {
    return JSON.stringify(tables.map(table => ({
      tableName: table.tableName,
      tableIndex: table.tableIndex,
      columns: table.columns,
      content: table.content
    })));
  }

// 将tablesData解析回Table数组
function tableDataToTables(tablesData) {
    return tablesData.map(item => {
        // 强制确保 columns 是数组，且元素为字符串
        const columns = Array.isArray(item.columns)
            ? item.columns.map(col => String(col)) // 强制转换为字符串
            : inferColumnsFromContent(item.content); // 从 content 推断

        return new Table(
            item.tableName || '未命名表格', // tableName
            item.tableIndex || 0,          // tableIndex
            columns,                       // columns
            item.content || [],            // content
            item.insertedRows || [],       // insertedRows
            item.updatedRows ||[]          // updatedRows
        );
    });
}

/**
 * 标记表格变动的内容，用于render时标记颜色
 * @param {*} oldTables
 * @param {*} newTables  *
 */
function compareAndMarkChanges(oldTables, newTables) {
    newTables.forEach((newTable, tableIndex) => {
        const oldTable = oldTables[tableIndex];
        newTable.insertedRows = [];
        newTable.updatedRows = [];

        // 标记新增行（过滤空行）
        newTable.content.filter(Boolean).forEach((_, rowIndex) => {
            if (rowIndex >= oldTable.content.filter(Boolean).length) {
                newTable.insertedRows.push(rowIndex);
            }
        });

        // 标记更新单元格（只比较有效行）
        oldTable.content.filter(Boolean).forEach((oldRow, rowIndex) => {
            const newRow = newTable.content[rowIndex];
            if (newRow) {
                oldRow.forEach((oldCell, colIndex) => {
                    if (newRow[colIndex] !== oldCell) {
                        newTable.updatedRows.push(`${rowIndex}-${colIndex}`);
                    }
                });
            }
        });
    });
}

function inferColumnsFromContent(content) {
    if (!content || content.length === 0) return [];
    const firstRow = content[0];
    return firstRow.map((_, index) => `列${index + 1}`);
}

/**
 * 加密
 * @param {*} rawKey - 原始密钥
 * @param {*} deviceId - 设备ID
 * @returns {string} 加密后的字符串
 */
export function encryptXor(rawKey, deviceId) {
    return Array.from(rawKey).map((c, i) =>
        c.charCodeAt(0) ^ deviceId.charCodeAt(i % deviceId.length)
    ).map(c => c.toString(16).padStart(2, '0')).join('');
}


/**
 * 解密
 * @param {string} encrypted - 加密的字符串
 * @param {string} deviceId - 设备ID
 * @returns {string|null} 解密后的字符串
 */
export async function decryptXor(encrypted, deviceId) {
    try {
        const bytes = encrypted.match(/.{1,2}/g).map(b =>
            parseInt(b, 16)
        );
        return String.fromCharCode(...bytes.map((b, i) =>
            b ^ deviceId.charCodeAt(i % deviceId.length)
        ));
    } catch(e) {
        console.error('解密失败:', e);
        return null;
    }
}

/**
 * API KEY解密
 * @returns {string|null} 解密后的API密钥
 */
async function getDecryptedApiKey() {
    try {
        const encrypted = EDITOR.IMPORTANT_USER_PRIVACY_DATA.custom_api_key;
        const deviceId = localStorage.getItem('st_device_id');
        if (!encrypted || !deviceId) return null;

        return await decryptXor(encrypted, deviceId);
    } catch (error) {
        console.error('API Key 解密失败:', error);
        return null;
    }
}

/**
* 提取聊天记录获取功能
* 提取最近的chatStairs条聊天记录
* @param {Array} chat - 聊天记录数组
* @param {number} chatStairs - 要提取的聊天记录数量
* @param {boolean} ignoreUserSent - 是否忽略用户发送的消息
* @returns {string} 提取的聊天记录字符串
*/
export async function getRecentChatHistory(chat, chatStairs, ignoreUserSent = false) {
    let lastChats = '';

    // 忽略用户发送的消息
    if (ignoreUserSent) {
        //假定最后一层是收到的消息，只有这个名字保留
        const senderName = chat[chat.length - 1].name
        // 过滤出相同发送者的记录
        const filteredChat = chat.filter(c => c.name === senderName);

        if (filteredChat.length < chatStairs) {
            EDITOR.success(`当前有效记录${filteredChat.length}条，小于设置的${chatStairs}条`);
        }

        for (let i = Math.max(0, filteredChat.length - chatStairs); i < filteredChat.length; i++) {
            const currentChat = `${filteredChat[i].name}: ${filteredChat[i].mes}`.replace(/<tableEdit>[\s\S]*?<\/tableEdit>/g, '');
            lastChats += `\n${currentChat}`;
        }
        return lastChats;
    };


    if (chat.length < chatStairs) {
        EDITOR.success(`当前聊天记录只有${chat.length}条，小于设置的${chatStairs}条`);
        for (let i = 0; i < chat.length; i++) {
            const currentChat = `${chat[i].name}: ${chat[i].mes}`.replace(/<tableEdit>[\s\S]*?<\/tableEdit>/g, '');
            lastChats += `\n${currentChat}`;
        }
    } else {
        for (let i = Math.max(0, chat.length - chatStairs); i < chat.length; i++) {
            const currentChat = `${chat[i].name}: ${chat[i].mes}`.replace(/<tableEdit>[\s\S]*?<\/tableEdit>/g, '');
            lastChats += `\n${currentChat}`;
        }
    }
    return lastChats;
}

/**
 * 清洗API返回的原始内容
 * @param {string} rawContent - 原始API响应内容
 * @param {Object} [options={}] - 清洗配置选项
 * @param {boolean} [options.removeCodeBlock=true] - 是否移除JSON代码块标记
 * @param {boolean} [options.extractJson=true] - 是否提取第一个JSON数组/对象
 * @param {boolean} [options.normalizeKeys=true] - 是否统一键名格式
 * @param {boolean} [options.convertSingleQuotes=true] - 是否转换单引号为双引号
 * @param {boolean} [options.removeBlockComments=true] - 是否移除块注释
 * @returns {string} 清洗后的标准化内容
 */
export function cleanApiResponse(rawContent, options = {}) {
    const {
        removeCodeBlock = true,       // 移除代码块标记
        extractJson = true,           // 提取JSON部分
        normalizeKeys = true,         // 统一键名格式
        convertSingleQuotes = true,   // 单引号转双引号
        removeBlockComments = true    // 移除块注释
    } = options;

    let content = rawContent;

    // 按顺序执行清洗步骤
    if (removeCodeBlock) {
        // 移除 ```json 和 ``` 代码块标记
        content = content.replace(/```json|```/g, '');
    }

    if (extractJson) {
        // 提取第一个完整的JSON数组/对象（支持跨行匹配）
        content = content.replace(/^[^[]*(\[.*\])[^]]*$/s, '$1');
    }

    if (normalizeKeys) {
        // 统一键名格式：将带引号或不带引号的键名标准化为带双引号
        content = content.replace(/([{,]\s*)(?:"?([a-zA-Z_]\w*)"?\s*:)/g, '$1"$2":');
    }

    if (convertSingleQuotes) {
        // 将单引号转换为双引号（JSON标准要求双引号）
        content = content.replace(/'/g, '"');
    }

    if (removeBlockComments) {
        // 移除 /* ... */ 形式的块注释
        content = content.replace(/\/\*.*?\*\//g, '');
    }

    // 去除首尾空白
    content = content.trim();
    console.log('清洗前的内容:', rawContent);
    console.log('清洗后的内容:', content);

    return content;
}

/**
 * 修复表格格式
 * @param {string} inputText - 输入的文本
 * @returns {string} 修复后的文本
 * */
function fixTableFormat(inputText) {
    // 提取表格核心内容
    const extractTable = (text) => {
        const match = text.match(/<新的表格>([\s\S]*?)<\/新的表格>/i);
        return match ? match[1] : text;
    };

    // 通用符号标准化
    const normalizeSymbols = (str) => str
        .replace(/[“”]/g, '"')          // 中文引号
        .replace(/‘’/g, "'")            // 中文单引号
        .replace(/，/g, ',')            // 中文逗号
        .replace(/（/g, '(').replace(/）/g, ')')  // 中文括号
        .replace(/；/g, ';')             // 中文分号
        .replace(/？/g, '?')            // 中文问号
        .replace(/！/g, '!')            // 中文叹号
        .replace(/\/\//g, '/');         // 错误斜杠

    // 智能括号修复
    const fixBrackets = (str) => {
        const stack = [];
        return str.split('').map(char => {
            if (char === '[' || char === '{') stack.push(char);
            if (char === ']' && stack[stack.length-1] === '[') stack.pop();
            if (char === '}' && stack[stack.length-1] === '{') stack.pop();
            return char;
        }).join('') + stack.map(c => c === '[' ? ']' : '}').join('');
    };

    // 列内容对齐修正
    const alignColumns = (tables) => tables.map(table => {
        const columnCount = table.columns.length;
        table.content = table.content.map(row =>
            Array.from({ length: columnCount }, (_, i) =>
                (row[i] || "").toString().trim() // 自动填充缺失列
            )
        );
        return table;
    });

    try {
        // 执行修正流程
        let jsonStr = extractTable(inputText);
        jsonStr = normalizeSymbols(jsonStr);
        jsonStr = fixBrackets(jsonStr);

        // 智能引号修复（处理未闭合引号）
        jsonStr = jsonStr.replace(/([:,]\s*)([^"{\[\]]+?)(\s*[}\]],?)/g, '$1"$2"$3')
                        .replace(/'/g, '"');

        // 解析并二次修正
        const tables = JSON.parse(jsonStr);
        return alignColumns(tables);
    } catch (error) {
        console.error("格式修正失败:", error);
        // 尝试容错解析
        return JSON.parse(jsonStr.replace(/(['"])?([a-zA-Z0-9_]+)(['"])?:/g, '"$2":'));
    }
}

/**主API调用
 * @param {string} systemPrompt - 系统提示
 * @param {string} userPrompt - 用户提示
 * @returns {Promise<string>} 生成的响应内容
 */
export async function handleMainAPIRequest(systemPrompt, userPrompt) {
    const response = await EDITOR.generateRaw(
        userPrompt,
        '',
        false,
        false,
        systemPrompt,
    );
    return response;
}

/**自定义API调用
 * @param {string} systemPrompt - 系统提示
 * @param {string} userPrompt - 用户提示
 * @returns {Promise<string>} 生成的响应内容
 */
export async function handleCustomAPIRequest(systemPrompt, userPrompt) {
    const USER_API_URL = EDITOR.IMPORTANT_USER_PRIVACY_DATA.custom_api_url;
    const USER_API_KEY = await getDecryptedApiKey();
    const USER_API_MODEL = EDITOR.IMPORTANT_USER_PRIVACY_DATA.custom_model_name;

    if (!USER_API_URL || !USER_API_MODEL) {// 移除!USER_API_KEY检测，兼容本地模型和部分渠道
        EDITOR.error('请填写完整的自定义API配置');
        return;
    }

    const apiUrl = new URL(USER_API_URL);
    apiUrl.pathname = '/v1/chat/completions';

    const response = await fetch(apiUrl.href, {
        method: 'POST',
        headers: {
            'Content-Type': 'application/json',
            'Authorization': `Bearer ${USER_API_KEY}`
        },
        body: JSON.stringify({
            model: USER_API_MODEL,
            messages: [
                { role: "system", content: systemPrompt },
                { role: "user", content: userPrompt }
            ],
            temperature: EDITOR.data.custom_temperature
        })
    });

    if (!response.ok) {
        const errorBody = await response.text();
        throw new Error(`API请求失败 [${response.status}]: ${errorBody}`);
    }

    const result = await response.json();
    const rawContent = result.choices[0].message.content;
    return rawContent;
}<|MERGE_RESOLUTION|>--- conflicted
+++ resolved
@@ -131,10 +131,7 @@
     // 如果不是强制刷新，先确认是否继续
     if (!force) {
         // 显示配置状态
-<<<<<<< HEAD
-=======
         const tableRefreshPopup = getRefreshTableConfigStatus();
->>>>>>> f950e30f
         const confirmation = await EDITOR.callGenericPopup(tableRefreshPopup, EDITOR.POPUP_TYPE.CONFIRM, '', { okButton: "继续", cancelButton: "取消" });
         if (!confirmation) return;
     }
@@ -287,13 +284,8 @@
             .join("\n");
 
         // 获取最近clear_up_stairs条聊天记录
-<<<<<<< HEAD
         const chat = EDITOR.getContext().chat;
         const lastChats = await getRecentChatHistory(chat, EDITOR.data.clear_up_stairs,EDITOR.data.ignore_user_sent);
-=======
-        let chat = EDITOR.getContext().chat;
-        const lastChats = await getRecentChatHistory(chat, EDITOR.data.clear_up_stairs);
->>>>>>> f950e30f
 
         // 构建AI提示
         let systemPrompt = EDITOR.data.refresh_system_message_template;
