--- conflicted
+++ resolved
@@ -263,12 +263,6 @@
         $('#advanced_options').toggle(this.checked);
         EDITOR.data.advanced_settings = this.checked;
     });
-    // 忽略用户信息
-    $('#ignore_user_sent').on('change', function() {
-        EDITOR.data.ignore_user_sent = $(this).prop('checked');
-        EDITOR.saveSettingsDebounced();
-        console.log('ignore_user_sent:' + EDITOR.data.ignore_user_sent);
-    });
     // 忽略删除
     $('#ignore_del').change(function() {
         EDITOR.data.bool_ignore_del = $(this).prop('checked');
@@ -430,58 +424,4 @@
 
     renderSetting();
     InitBinging();
-<<<<<<< HEAD
-
-
-    //api初始化
-    $('#step_by_step').prop('checked', EDITOR.data.step_by_step ?? true);
-    $('#reply_options').toggle(!EDITOR.data.step_by_step);
-    $('#use_main_api').prop('checked', EDITOR.data.use_main_api ?? true);
-    $('#custom_api_settings').toggle(!EDITOR.data.use_main_api);
-
-    $('#custom_api_url').val(EDITOR.IMPORTANT_USER_PRIVACY_DATA.custom_api_url || '');
-    $('#custom_api_key').val(EDITOR.IMPORTANT_USER_PRIVACY_DATA.custom_api_key || '');
-    $('#custom_model_name').val(EDITOR.IMPORTANT_USER_PRIVACY_DATA.custom_model_name || '');
-
-    if (typeof EDITOR.data.bool_ignore_del === 'undefined') {
-        EDITOR.data.bool_ignore_del = EDITOR.defaultSettings.bool_ignore_del;
-    }
-
-    $('#ignore_user_sent ').prop('checked', EDITOR.data.ignore_user_sent  || false);
-
-    EDITOR.data.clear_up_stairs = EDITOR.data.clear_up_stairs || 9;
-    $('#clear_up_stairs').val(EDITOR.data.clear_up_stairs);
-    $('#clear_up_stairs_value').text(EDITOR.data.clear_up_stairs);
-
-    EDITOR.data.custom_temperature = EDITOR.data.custom_temperature || 1.0;
-    $('#custom_temperature').val(EDITOR.data.custom_temperature);
-    $('#custom_temperature_value').text(EDITOR.data.custom_temperature);
-    $('#bool_force_refresh').prop('checked', EDITOR.data.bool_force_refresh || false);
-    $('#bool_silent_refresh').prop('checked', EDITOR.data.bool_silent_refresh || false);
-
-    EDITOR.data.refresh_system_message_template = EDITOR.data.refresh_system_message_template || EDITOR.defaultSettings.refresh_system_message_template;
-    EDITOR.data.refresh_user_message_template = EDITOR.data.refresh_user_message_template || EDITOR.defaultSettings.refresh_user_message_template;
-    EDITOR.data.rebuild_system_message_template = EDITOR.data.rebuild_system_message_template || EDITOR.defaultSettings.rebuild_system_message_template;
-    EDITOR.data.rebuild_user_message_template = EDITOR.data.rebuild_user_message_template || EDITOR.defaultSettings.rebuild_user_message_template;
-}
-
-/**
- * 渲染设置
- */
-export function renderSetting() {
-    $(`#dataTable_injection_mode option[value="${EDITOR.data.injection_mode}"]`).attr('selected', true);
-    $('#dataTable_deep').val(EDITOR.data.deep);
-    $('#dataTable_message_template').val(EDITOR.data.message_template);
-    updateSwitch("#table_switch", EDITOR.data.isExtensionAble)
-    updateSwitch("#table_switch_debug_mode", EDITOR.data.tableDebugModeAble)
-    updateSwitch("#table_read_switch", EDITOR.data.isAiReadTable)
-    updateSwitch("#table_edit_switch", EDITOR.data.isAiWriteTable)
-    updateSwitch("#table_to_chat", EDITOR.data.isTableToChat)
-    updateSwitch("#advanced_settings", EDITOR.data.advanced_settings)
-    $('#advanced_options').toggle(EDITOR.data.advanced_settings)
-    $('#custom_api_settings').toggle(!EDITOR.data.use_main_api);
-    updateTableStructureDOM()
-    console.log("设置已渲染")
-=======
->>>>>>> f950e30f
 }