import { DERIVED, EDITOR, SYSTEM } from '../manager.js';
import {updateSystemMessageTableStatus} from "./tablePushToChat.js";

import {refreshTableActions, updateModelList,rebuildTableActions,encryptXor} from "./absoluteRefresh.js";
import {generateDeviceId} from "../../utils/utility.js";
import {openTableDebugLogPopup} from "./devConsole.js";

/**
 * 表格重置弹出窗
 */
const tableInitPopupDom = `<span>将重置以下表格数据，是否继续？</span><br><span style="color: rgb(211 39 39)">（建议重置前先备份数据）</span>
<div class="checkbox flex-container">
    <input type="checkbox" id="table_init_basic" checked><span>基础设置</span>
</div>
<div class="checkbox flex-container">
    <input type="checkbox" id="table_init_message_template"><span>消息模板</span>
</div>
<div class="checkbox flex-container">
    <input type="checkbox" id="table_init_refresh_template"><span>重新整理表格设置与消息模板</span>
</div>
<div class="checkbox flex-container">
    <input type="checkbox" id="table_init_to_chat_container"><span>对话中的面板样式</span>
</div>
<div class="checkbox flex-container">
    <input type="checkbox" id="table_init_structure"><span>所有表格结构数据</span>
</div>
<div class="checkbox flex-container">
    <input type="checkbox" id="table_init_api"><span>个人API配置</span>
</div>
`

/**
 * 格式化深度设置
 */
function formatDeep() {
    EDITOR.data.deep = Math.abs(EDITOR.data.deep)
}

/**
 * 更新设置中的开关状态
 */
function updateSwitch(selector, switchValue) {
    if (switchValue) {
        $(selector).prop('checked', true);
    } else {
        $(selector).prop('checked', false);
    }
}

/**
 * 导出插件设置
 */
function exportTableSet() {
    const blob = new Blob([JSON.stringify(EDITOR.data)], { type: 'application/json' });
    const url = URL.createObjectURL(blob);
    const a = document.createElement('a')
    a.href = url;
    a.download = `tableExtensionPrompt.json`;
    a.click();
    URL.revokeObjectURL(url);
}

/**
 * 更新设置中的表格结构DOM
 */
function updateTableStructureDOM() {
    const container = $('#dataTable_tableEditor_list');
    container.empty();
    EDITOR.data.tableStructure.forEach((tableStructure) => {
        container.append(tableStructureToSettingDOM(tableStructure));
    })
}

/**
 * 将表格结构转为设置DOM
 * @param {object} tableStructure 表格结构
 * @returns 设置DOM
 */
function tableStructureToSettingDOM(tableStructure) {
    const tableIndex = tableStructure.tableIndex;
    const $item = $('<div>', { class: 'dataTable_tableEditor_item' });
    const $index = $('<div>').text(`#${tableIndex}`); // 编号
    const $input = $('<div>', {
        class: 'tableName_pole margin0',
    });
    $input.text(tableStructure.tableName);
    const $checkboxLabel = $('<label>', { class: 'checkbox' });
    const $checkbox = $('<input>', { type: 'checkbox', 'data-index': tableIndex, checked: tableStructure.enable, class: 'tableEditor_switch' });
    $checkboxLabel.append($checkbox, '启用');
    const $editButton = $('<div>', {
        class: 'menu_button menu_button_icon fa-solid fa-pencil tableEditor_editButton',
        title: '编辑',
        'data-index': tableIndex, // 绑定索引
    }).text('编辑');
    $item.append($index, $input, $checkboxLabel, $editButton);
    return $item;
}

/**
 * 导入插件设置
 */
async function importTableSet(/**@type {FileList}*/files) {
    for (let i = 0; i < files.length; i++) {
        await importSingleTableSet(files.item(i))
    }
}

/**
 * 导入表格数据文件
 * */
async function importTableDataFile(){
    const importFileElement = document.querySelector('#table-set-importFile'); // 获取文件输入元素

    // 定义一个具名的事件处理函数
    async function changeEventHandler(event) {
        const files = event.target.files; // 从事件对象中获取 files 列表
        console.log("选择的文件列表:", files);

        if (files && files.length > 0) { // 确保用户选择了文件
            await importTableSet(files); // 调用 importTableSet 函数处理文件
            importFileElement.value = null; // 清空文件输入框的值，以便下次可以选择相同文件
        } else {
            console.log("用户取消了文件选择或未选择文件。");
        }

        // 移除事件监听器
        importFileElement.removeEventListener('change', changeEventHandler); // 使用具名函数引用移除
    }

    // 添加 change 事件监听器，使用具名函数引用
    importFileElement.addEventListener('change', changeEventHandler);

    importFileElement.click(); // 触发文件选择对话框
}



async function importSingleTableSet(/**@type {File}*/file) {
    try {
        const text = await file.text()
        const props = JSON.parse(text)
        console.log(props)
        if (props.message_template && props.tableStructure) {
            EDITOR.data.tableStructure = props.tableStructure
            EDITOR.data.message_template = props.message_template
            EDITOR.data.to_chat_container = props.to_chat_container
            EDITOR.data.deep = props.deep
            EDITOR.data.injection_mode = props.injection_mode
            EDITOR.saveSettingsDebounced()
            renderSetting()
            EDITOR.success('导入成功')
        } else EDITOR.error('导入失败，非记忆插件预设')
    } catch (e) {
        EDITOR.error('导入失败，请检查文件格式')
    }
}

/**
 * 重置设置
 */
async function resetSettings() {
    const tableInitPopup = $(tableInitPopupDom)
    const confirmation = await EDITOR.callGenericPopup(tableInitPopup, EDITOR.POPUP_TYPE.CONFIRM, '', { okButton: "继续", cancelButton: "取消" });
    if (confirmation) {
        // 千万不要简化以下的三元表达式和赋值顺序！！！，否则会导致重置设置无法正确运行
        // 判断是否重置所有基础设置(这条判断语句必须放在第一行)
        let newSettings = tableInitPopup.find('#table_init_basic').prop('checked') ? {...EDITOR.data, ...EDITOR.defaultSettings} : {...EDITOR.data};

        // 以下的赋值顺序可以改变
        // 判断是否重置消息模板
        if (tableInitPopup.find('#table_init_message_template').prop('checked')) {
            newSettings.message_template = EDITOR.defaultSettings.message_template;
        } else {
            newSettings.message_template = EDITOR.data.message_template;
        }
        // 判断是否重置重新整理表格的提示词
        if (tableInitPopup.find('#table_init_refresh_template').prop('checked')) {
            newSettings.refresh_system_message_template = EDITOR.defaultSettings.refresh_system_message_template;
            newSettings.refresh_user_message_template = EDITOR.defaultSettings.refresh_user_message_template;
            newSettings.rebuild_system_message_template = EDITOR.defaultSettings.rebuild_system_message_template;
            newSettings.rebuild_user_message_template = EDITOR.defaultSettings.rebuild_user_message_template;
        } else {
            newSettings.refresh_system_message_template = EDITOR.data.refresh_system_message_template;
            newSettings.refresh_user_message_template = EDITOR.data.refresh_user_message_template;
            newSettings.rebuild_system_message_template = EDITOR.data.rebuild_system_message_template;
            newSettings.rebuild_user_message_template = EDITOR.data.rebuild_user_message_template;
        }
        // 判断是否重置所有表格结构
        if (tableInitPopup.find('#table_init_structure').prop('checked')) {
            newSettings.tableStructure = EDITOR.defaultSettings.tableStructure;
        } else {
            newSettings.tableStructure = EDITOR.data.tableStructure;
        }
        // 判断是否重置推送到聊天框的内容样式
        if (tableInitPopup.find('#table_init_to_chat_container').prop('checked')) {
            newSettings.to_chat_container = EDITOR.defaultSettings.to_chat_container;
        } else {
            newSettings.to_chat_container = EDITOR.data.to_chat_container;
        }

        // 以下为独立的赋值，不会影响其他设置
        // 判断是否重置用户个人API设置
        if (tableInitPopup.find('#table_init_api').prop('checked')) {
            EDITOR.IMPORTANT_USER_PRIVACY_DATA.custom_api_url = '';
            EDITOR.IMPORTANT_USER_PRIVACY_DATA.custom_api_key = '';
            EDITOR.IMPORTANT_USER_PRIVACY_DATA.custom_model_name = '';
        }

        EDITOR.data = newSettings;
        EDITOR.saveSettingsDebounced();
        renderSetting()
        EDITOR.success('已重置所选设置');
    }
}

function InitBinging() {
    console.log('初始化绑定')
    // 开始绑定事件
    // 导入预设
    $('#table-set-import').on('click', () => importTableDataFile());
    // 导出
    $("#table-set-export").on('click', () => exportTableSet());
    // 重置设置
    $("#table-reset").on('click', () => resetSettings());
    // 插件总体开关
    $('#table_switch').change(function () {
        EDITOR.data.isExtensionAble = this.checked;
        EDITOR.saveSettingsDebounced();
        EDITOR.success(this.checked ? '插件已开启' : '插件已关闭，可以打开和手动编辑表格但AI不会读表和生成');
        updateSystemMessageTableStatus();   // 将表格数据状态更新到系统消息中
    });
    // 调试模式开关
    $('#table_switch_debug_mode').change(function () {
        EDITOR.data.tableDebugModeAble = this.checked;
        EDITOR.saveSettingsDebounced();
        EDITOR.success(this.checked ? '调试模式已开启' : '调试模式已关闭');
    });
    // 插件读表开关
    $('#table_read_switch').change(function () {
        EDITOR.data.isAiReadTable = this.checked;
        EDITOR.saveSettingsDebounced();
        EDITOR.success(this.checked ? 'AI现在会读取表格' : 'AI现在将不会读表');
    });
    // 插件写表开关
    $('#table_edit_switch').change(function () {
        EDITOR.data.isAiWriteTable = this.checked;
        EDITOR.saveSettingsDebounced();
        EDITOR.success(this.checked ? 'AI的更改现在会被写入表格' : 'AI的更改现在不会被写入表格');
    });

    // 表格插入模式
    $('#dataTable_injection_mode').on('change', (event) => {
        EDITOR.data.injection_mode = event.target.value;
        EDITOR.saveSettingsDebounced();
    });
    // 表格消息模板
    $('#dataTable_message_template').on("input", function () {
        const value = $(this).val();
        EDITOR.data.message_template = value;
        EDITOR.saveSettingsDebounced();
    })
    // 表格推送至对话
    $("#dataTable_to_chat_button").on("click", async function () {
        const result = await EDITOR.callGenericPopup("自定义推送至对话的表格的包裹样式，支持HTML与CSS，使用$0表示表格整体的插入位置", EDITOR.POPUP_TYPE.INPUT, EDITOR.data.to_chat_container, { rows: 10 })
        if (result) {
            EDITOR.data.to_chat_container = result;
            EDITOR.saveSettingsDebounced()
            updateSystemMessageTableStatus()
        }
    })
    // 表格深度
    $('#dataTable_deep').on("input", function () {
        const value = $(this).val();
        EDITOR.data.deep = Math.abs(value);
        EDITOR.saveSettingsDebounced();
    })




    $('#step_by_step').on('change', function() {
        $('#reply_options').toggle(!this.checked);
        EDITOR.data.step_by_step = this.checked;
        EDITOR.saveSettingsDebounced();
    });


    // 表格推送至对话开关
    $('#table_to_chat').change(function () {
        EDITOR.data.isTableToChat = this.checked;
        EDITOR.saveSettingsDebounced();
        EDITOR.success(this.checked ? '表格会被推送至对话中' : '关闭表格推送至对话');
        updateSystemMessageTableStatus();   // 将表格数据状态更新到系统消息中
    });


    //整理表格相关高级设置
    $('#advanced_settings').on('change', function() {
        $('#advanced_options').toggle(this.checked);
        EDITOR.data.advanced_settings = this.checked;
        EDITOR.saveSettingsDebounced();
    });
    // 忽略删除
    $('#ignore_del').on('change', function() {
        EDITOR.data.bool_ignore_del = $(this).prop('checked');
        EDITOR.saveSettingsDebounced();
        console.log('bool_ignore_del:' + EDITOR.data.bool_ignore_del);
    });
    // 清理聊天记录楼层
    $('#clear_up_stairs').on('input', function() {
        const value = $(this).val();
        $('#clear_up_stairs_value').text(value);
        EDITOR.data.clear_up_stairs = Number(value);
        EDITOR.saveSettingsDebounced();
    });
    // 模型温度设定
    $('#custom_temperature').on('input', function() {
        const value = $(this).val();
        $('#custom_temperature_value').text(value);
        EDITOR.data.custom_temperature = Number(value);
        EDITOR.saveSettingsDebounced();
    });
    // 强制刷新
    $('#bool_force_refresh').on('change', function() {
        EDITOR.data.bool_force_refresh = $(this).prop('checked');
        console.log('bool_force_refresh:',EDITOR.data.bool_force_refresh)
        EDITOR.saveSettingsDebounced();
    });
    // 静默刷新
    $('#bool_silent_refresh').on('change', function() {
        EDITOR.data.bool_silent_refresh = $(this).prop('checked');
        console.log('bool_silent_refresh:',EDITOR.data.bool_silent_refresh)
        EDITOR.saveSettingsDebounced();
    });


    // API设置
    // 初始化API设置显示状态
    $('#use_main_api').on('change', function() {
        $('#custom_api_settings').toggle(!this.checked);
        EDITOR.data.use_main_api = this.checked;
        EDITOR.saveSettingsDebounced();
    });
    // API URL
    $('#custom_api_url').on('input', function() {
        EDITOR.IMPORTANT_USER_PRIVACY_DATA.custom_api_url = $(this).val();
        EDITOR.saveSettingsDebounced();
    });
    // API KEY
    $('#custom_api_key').on('input', async function() {
        try {
            const rawKey = $(this).val();
            // 加密
            EDITOR.IMPORTANT_USER_PRIVACY_DATA.custom_api_key = encryptXor(rawKey, generateDeviceId());
            // console.log('加密后的API密钥:', EDITOR.IMPORTANT_USER_PRIVACY_DATA.custom_api_key);
            EDITOR.saveSettingsDebounced();

        } catch (error) {
            console.error('API Key 处理失败:', error);
            EDITOR.error('未能获取到API KEY，请重新输入~');
        }
    })

    // 模型名称
    $('#custom_model_name').on('input', function() {
        EDITOR.IMPORTANT_USER_PRIVACY_DATA.custom_model_name = $(this).val();
        EDITOR.saveSettingsDebounced();
    });
    // 获取模型列表
    $('#fetch_models_button').on('click', updateModelList);
    // 根据下拉列表选择的模型更新自定义模型名称
    $('#model_selector').on('change', function() {
        const selectedModel = $(this).val();
        $('#custom_model_name').val(selectedModel);
        EDITOR.IMPORTANT_USER_PRIVACY_DATA.custom_model_name = selectedModel;
        EDITOR.saveSettingsDebounced();
    });
    // 开始整理表格
    $("#table_clear_up").on('click', () => refreshTableActions(
        EDITOR.data.bool_force_refresh,
        EDITOR.data.bool_silent_refresh)
    );
<<<<<<< HEAD
=======
    // 完整重建表格
    $('#rebuild_table').on('click', () => rebuildTableActions(
        EDITOR.data.bool_force_refresh,
        EDITOR.data.bool_silent_refresh)
    );

    // 导入预设
    $('#table-set-import').on('click', () => importTableDataFile());
    // 导出
    $("#table-set-export").on('click', () => exportTableSet());
    // 重置设置
    $("#table-reset").on('click', () => resetSettings());
    // 插件总体开关
    $('#table_switch').change(function () {
        EDITOR.data.isExtensionAble = this.checked;
        EDITOR.saveSettingsDebounced();
        EDITOR.success(this.checked ? '插件已开启' : '插件已关闭，可以打开和手动编辑表格但AI不会读表和生成');
        updateSystemMessageTableStatus();   // 将表格数据状态更新到系统消息中
    });
    // 插件总体开关
    $('#table_switch_debug_mode').change(function () {
        EDITOR.data.tableDebugModeAble = this.checked;
        EDITOR.saveSettingsDebounced();
        EDITOR.success(this.checked ? '调试模式已开启' : '调试模式已关闭');
    });
    // 插件读表开关
    $('#table_read_switch').change(function () {
        EDITOR.data.isAiReadTable = this.checked;
        EDITOR.saveSettingsDebounced();
        EDITOR.success(this.checked ? 'AI现在会读取表格' : 'AI现在将不会读表');
    });
    // 插件写表开关
    $('#table_edit_switch').change(function () {
        EDITOR.data.isAiWriteTable = this.checked;
        EDITOR.saveSettingsDebounced();
        EDITOR.success(this.checked ? 'AI的更改现在会被写入表格' : 'AI的更改现在不会被写入表格');
    });
>>>>>>> a5ab3848
}

/**
 * 加载设置
 */
export function loadSettings() {
    EDITOR.data = EDITOR.data || {};
    EDITOR.IMPORTANT_USER_PRIVACY_DATA = EDITOR.IMPORTANT_USER_PRIVACY_DATA || {};

    for (const key in EDITOR.defaultSettings) {
        if (!Object.hasOwn(EDITOR.data, key)) {
            EDITOR.data[key] = EDITOR.defaultSettings[key];
        }
    }
    if (EDITOR.data.updateIndex != 3) {
        EDITOR.data.message_template = EDITOR.defaultSettings.message_template
        EDITOR.data.to_chat_container = EDITOR.defaultSettings.to_chat_container
        EDITOR.data.tableStructure = EDITOR.defaultSettings.tableStructure
        EDITOR.data.updateIndex = 3
    }
    if (EDITOR.data.deep < 0) formatDeep()



    renderSetting()

    InitBinging();


    //api初始化
    $('#step_by_step').prop('checked', EDITOR.data.step_by_step ?? true);
    $('#reply_options').toggle(!EDITOR.data.step_by_step);
    $('#use_main_api').prop('checked', EDITOR.data.use_main_api ?? true);
    $('#custom_api_settings').toggle(!EDITOR.data.use_main_api);

    $('#custom_api_url').val(EDITOR.IMPORTANT_USER_PRIVACY_DATA.custom_api_url || '');
    $('#custom_api_key').val(EDITOR.IMPORTANT_USER_PRIVACY_DATA.custom_api_key || '');
    $('#custom_model_name').val(EDITOR.IMPORTANT_USER_PRIVACY_DATA.custom_model_name || '');

    if (typeof EDITOR.data.bool_ignore_del === 'undefined') {
        EDITOR.data.bool_ignore_del = EDITOR.defaultSettings.bool_ignore_del;
    }

    EDITOR.data.clear_up_stairs = EDITOR.data.clear_up_stairs || 9;
    $('#clear_up_stairs').val(EDITOR.data.clear_up_stairs);
    $('#clear_up_stairs_value').text(EDITOR.data.clear_up_stairs);

    EDITOR.data.custom_temperature = EDITOR.data.custom_temperature || 1.0;
    $('#custom_temperature').val(EDITOR.data.custom_temperature);
    $('#custom_temperature_value').text(EDITOR.data.custom_temperature);
    $('#bool_force_refresh').prop('checked', EDITOR.data.bool_force_refresh || false);
    $('#bool_silent_refresh').prop('checked', EDITOR.data.bool_silent_refresh || false);
}

/**
 * 渲染设置
 */
export function renderSetting() {
    $(`#dataTable_injection_mode option[value="${EDITOR.data.injection_mode}"]`).attr('selected', true);
    $('#dataTable_deep').val(EDITOR.data.deep);
    $('#dataTable_message_template').val(EDITOR.data.message_template);
    updateSwitch("#table_switch", EDITOR.data.isExtensionAble)
    updateSwitch("#table_switch_debug_mode", EDITOR.data.tableDebugModeAble)
    updateSwitch("#table_read_switch", EDITOR.data.isAiReadTable)
    updateSwitch("#table_edit_switch", EDITOR.data.isAiWriteTable)
    updateSwitch("#table_to_chat", EDITOR.data.isTableToChat)
    updateSwitch("#advanced_settings", EDITOR.data.advanced_settings)
    $('#advanced_options').toggle(EDITOR.data.advanced_settings)
    $('#custom_api_settings').toggle(!EDITOR.data.use_main_api);
    updateTableStructureDOM()
    console.log("设置已渲染")
}<|MERGE_RESOLUTION|>--- conflicted
+++ resolved
@@ -380,46 +380,11 @@
         EDITOR.data.bool_force_refresh,
         EDITOR.data.bool_silent_refresh)
     );
-<<<<<<< HEAD
-=======
     // 完整重建表格
     $('#rebuild_table').on('click', () => rebuildTableActions(
         EDITOR.data.bool_force_refresh,
         EDITOR.data.bool_silent_refresh)
     );
-
-    // 导入预设
-    $('#table-set-import').on('click', () => importTableDataFile());
-    // 导出
-    $("#table-set-export").on('click', () => exportTableSet());
-    // 重置设置
-    $("#table-reset").on('click', () => resetSettings());
-    // 插件总体开关
-    $('#table_switch').change(function () {
-        EDITOR.data.isExtensionAble = this.checked;
-        EDITOR.saveSettingsDebounced();
-        EDITOR.success(this.checked ? '插件已开启' : '插件已关闭，可以打开和手动编辑表格但AI不会读表和生成');
-        updateSystemMessageTableStatus();   // 将表格数据状态更新到系统消息中
-    });
-    // 插件总体开关
-    $('#table_switch_debug_mode').change(function () {
-        EDITOR.data.tableDebugModeAble = this.checked;
-        EDITOR.saveSettingsDebounced();
-        EDITOR.success(this.checked ? '调试模式已开启' : '调试模式已关闭');
-    });
-    // 插件读表开关
-    $('#table_read_switch').change(function () {
-        EDITOR.data.isAiReadTable = this.checked;
-        EDITOR.saveSettingsDebounced();
-        EDITOR.success(this.checked ? 'AI现在会读取表格' : 'AI现在将不会读表');
-    });
-    // 插件写表开关
-    $('#table_edit_switch').change(function () {
-        EDITOR.data.isAiWriteTable = this.checked;
-        EDITOR.saveSettingsDebounced();
-        EDITOR.success(this.checked ? 'AI的更改现在会被写入表格' : 'AI的更改现在不会被写入表格');
-    });
->>>>>>> a5ab3848
 }
 
 /**
