--- conflicted
+++ resolved
@@ -52,15 +52,9 @@
     for (let i = 0; i < tableRole.length; i++) {
         index = indexForTableRole[i]
         // console.log("穿插及嵌入渲染表格角色索引：" + index);
-<<<<<<< HEAD
-        // console.log("穿插及嵌入渲染表格角色：" ,tableRole[i]);
-        _sheets[index].tableSheet = tableRole[i];
-        // console.log("穿插及嵌入渲染表格角色赋值给sheet：", _sheets[index].tableSheet);
-=======
         // console.log(_sheets[index].name, "穿插及嵌入渲染表格角色：" + tableRole[i]);
         _sheets[index].tableSheet = tableRole[i];
         // console.log("穿插及嵌入渲染表格角色赋值给sheet：", _sheets[index].name, _sheets[index].tableSheet);
->>>>>>> aad4cf27
         const customContent = parseSheetRender(_sheets[index]);
         // console.log("穿插及嵌入渲染表格返回文本customContentt：" + customContent);
         const placeholderPattern = `<replaceHolder${index}([^>]*)><\\/replaceHolder${index}>`;
@@ -214,17 +208,10 @@
         // console.log("排序后的表格：", tableAlternate);
         // 穿插+合并表格的渲染
         for (let i = 0; i < tableAlternate.length; i++) {
-<<<<<<< HEAD
             // console.log('当前行：', i, tableAlternate[i][1])
             if (i === tableAlternate.length - 1) {
                 if (cycleJudge(cycleDivideMark, indexForRowAlternate, i - 1) || cycleJudge(cycleDivideMark, indexForRowAlternate, i)) {
                     tableRole[j].push(tableAlternate[i]);
-=======
-            console.log('当前行：', i, tableAlternate[i][1])
-            if (i === tableAlternate.length - 1) {
-                if (cycleJudge(cycleDivideMark, indexForRowAlternate, i - 1) || cycleJudge(cycleDivideMark, indexForRowAlternate, i)) {
-                    tableRole[j].push([tableAlternate[i]]);
->>>>>>> aad4cf27
                 } else {
                     tableRole.push([tableAlternate[i]]);
                     indexForTableRole[j] = indexForRowAlternate[i];
@@ -244,11 +231,7 @@
                         // console.log('循环标记开始', j, i);
                         // console.log('循环标记开始的tableRole：', tableRole);
                     }
-<<<<<<< HEAD
                     tableRole[j].push(tableAlternate[i]);
-=======
-                    tableRole[j].push([tableAlternate[i]]);
->>>>>>> aad4cf27
                     if (!cycleJudge(cycleDivideMark, indexForRowAlternate, i)) {  //判定标记循环结束
                         j++;
                         // console.log('循环标记结束', j, i);
@@ -264,15 +247,11 @@
 
             } else {
                 if (cycleJudge(cycleDivideMark, indexForRowAlternate, i - 1) || cycleJudge(cycleDivideMark, indexForRowAlternate, i)) {
-<<<<<<< HEAD
                     tableRole[j].push(tableAlternate[i]);
                     if (!cycleJudge(cycleDivideMark, indexForRowAlternate, i)) {  //判定标记循环结束
                         j++;
                         // console.log('循环标记结束', j, i);
                     }
-=======
-                    tableRole[j].push([tableAlternate[i]]);
->>>>>>> aad4cf27
                 } else {
                     tableRole.push([tableAlternate[i]]);
                     indexForTableRole[j] = indexForRowAlternate[i];
