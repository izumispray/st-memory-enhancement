--- conflicted
+++ resolved
@@ -223,11 +223,7 @@
     let initialize = '';
     // console.log("瞅瞅target是："+target.config.triggerSendToChat); //调试用，正常不开启
     let valueSheet = target.tableSheet;  // 获取表格数据，二维数组
-<<<<<<< HEAD
     // console.log(target.name,"初始化文本表格：" , valueSheet);
-=======
-    // console.log("初始化文本：", valueSheet);
->>>>>>> aad4cf27
     // 新增，判断是否需要触发sendToChat
     if (target.config.triggerSendToChat) {
         // console.log(target.name + "开启触发推送" + valueSheet);
