import { BASE, DERIVED, EDITOR, SYSTEM, USER } from '../../core/manager.js';
import { updateSystemMessageTableStatus } from "../renderer/tablePushToChat.js";
import { findNextChatWhitTableData, } from "../../index.js";
import { rebuildSheets } from "../runtime/absoluteRefresh.js";
import { openTableHistoryPopup } from "./tableHistory.js";
import { PopupMenu } from "../../components/popupMenu.js";
import { openTableStatisticsPopup } from "./tableStatistics.js";
import { openCellHistoryPopup } from "./cellHistory.js";
import { openSheetStyleRendererPopup } from "./sheetStyleEditor.js";

let tablePopup = null
let copyTableData = {}
let selectedCell = null
let editModeSelectedRows = []
let viewSheetsContainer = null
let lastCellsHashSheet = null
const userTableEditInfo = {
    chatIndex: null,
    editAble: false,
    tables: null,
    tableIndex: null,
    rowIndex: null,
    colIndex: null,
}

/**
 * 复制表格
 * @param {*} tables 所有表格数据
 */
export async function copyTable() {
    copyTableData = {}
    copyTableData.hash_sheets = BASE.getLastSheetsPiece().piece.hash_sheets
    copyTableData.sheets_data = BASE.sheetsData.context

    $('#table_drawer_icon').click()

    EDITOR.confirm(`正在复制表格数据 (#${SYSTEM.generateRandomString(4)})`, '取消', '粘贴到当前对话').then(async (r) => {
        if (r) {
            await pasteTable()
        }
        if ($('#table_drawer_icon').hasClass('closedIcon')) {
            $('#table_drawer_icon').click()
        }
    })
}

/**
 * 粘贴表格
 * @param {number} mesId 需要粘贴到的消息id
 * @param {Element} viewSheetsContainer 表格容器DOM
 */
async function pasteTable() {
    if (USER.getContext().chat.length === 0) {
        EDITOR.error("请至少让ai回复一条消息作为表格载体")
        return
    }
    const confirmation = await EDITOR.callGenericPopup('粘贴会清空原有的表格数据，是否继续？', EDITOR.POPUP_TYPE.CONFIRM, '', { okButton: "继续", cancelButton: "取消" });
    if (confirmation) {
        if (copyTableData) {
            USER.getChatPiece().hash_sheets = copyTableData.hash_sheets
            BASE.sheetsData.context = copyTableData.sheets_data
            USER.saveChat()
        } else {
            EDITOR.error("粘贴失败：剪切板没有表格数据")
        }
    }
}

/**
 * 导入表格
 * @param {number} mesId 需要导入表格的消息id
 */
async function importTable(mesId, viewSheetsContainer) {
    if (mesId === -1) {
        EDITOR.error("请至少让ai回复一条消息作为表格载体")
        return
    }

    // 1. 创建一个 input 元素，类型设置为 'file'，用于文件选择
    const fileInput = document.createElement('input');
    fileInput.type = 'file';
    // 设置 accept 属性，限制只能选择 JSON 文件，提高用户体验
    fileInput.accept = '.json';

    // 2. 添加事件监听器，监听文件选择的变化 (change 事件)
    fileInput.addEventListener('change', function (event) {
        // 获取用户选择的文件列表 (FileList 对象)
        const files = event.target.files;

        // 检查是否选择了文件
        if (files && files.length > 0) {
            // 获取用户选择的第一个文件 (这里假设只选择一个 JSON 文件)
            const file = files[0];

            // 3. 创建 FileReader 对象，用于读取文件内容
            const reader = new FileReader();

            // 4. 定义 FileReader 的 onload 事件处理函数
            // 当文件读取成功后，会触发 onload 事件
            reader.onload = function (loadEvent) {
                const tables = JSON.parse(loadEvent.target.result)
                // loadEvent.target.result 包含了读取到的文件内容 (文本格式)
                try {
                    // // 5. 尝试解析 JSON 数据
                    USER.getChatPiece().dataTable = tables
                    renderSheetsDOM()
                    EDITOR.success('导入成功')
                } catch (error) {
                    // 7. 捕获 JSON 解析错误，并打印错误信息
                    console.error("JSON 解析错误:", error);
                    alert("JSON 文件解析失败，请检查文件格式是否正确。");
                }
            };

            reader.readAsText(file, 'UTF-8'); // 建议指定 UTF-8 编码，确保中文等字符正常读取
        }
    });
    fileInput.click();
}

/**
 * 导出表格
 * @param {Array} tables 所有表格数据
 */
async function exportTable() {
    if (!DERIVED.any.renderingSheets || DERIVED.any.renderingSheets.length === 0) {
        EDITOR.warning('当前表格没有数据，无法导出');
        return;
    }
    const sheets = DERIVED.any.renderingSheets
    const csvTables = sheets.map(sheet => "SHEET-START" + sheet.uid + "\n" + sheet.getSheetCSV(false) + "SHEET-END").join('\n')
    const bom = '\uFEFF';
    const blob = new Blob([bom + csvTables], { type: 'text/csv;charset=utf-8;' });
    const url = URL.createObjectURL(blob);
    const downloadLink = document.createElement('a');
    downloadLink.href = url;
    downloadLink.download = 'table_data.csv'; // 默认文件名
    document.body.appendChild(downloadLink); // 必须添加到 DOM 才能触发下载
    downloadLink.click();
    document.body.removeChild(downloadLink); // 下载完成后移除

    URL.revokeObjectURL(url); // 释放 URL 对象

    EDITOR.success('已导出');
}

/**
 * 清空表格
 * @param {number} mesId 需要清空表格的消息id
 * @param {Element} viewSheetsContainer 表格容器DOM
 */
async function clearTable(mesId, viewSheetsContainer) {
    if (mesId === -1) return
    const confirmation = await EDITOR.callGenericPopup('清空当前对话的所有表格数据，并重置历史记录，该操作无法回退，是否继续？', EDITOR.POPUP_TYPE.CONFIRM, '', { okButton: "继续", cancelButton: "取消" });
    if (confirmation) {
        await USER.getContext().chat.forEach((piece => {
            if (piece.hash_sheets) {
                delete piece.hash_sheets
            }
            if (piece.dataTable) delete piece.dataTable
        }))
        setTimeout(() => {
            USER.saveSettings()
            USER.saveChat();
            BASE.refreshContextView()
            EDITOR.success("表格数据清除成功")
            console.log("已清除表格数据")
        }, 100)
    }
}

/**
 * 设置表格编辑Tips
 * @param {Element} tableEditTips 表格编辑提示DOM
 */
function setTableEditTips(tableEditTips) {
    /* if (!tableEditTips || tableEditTips.length === 0) {
        console.error('tableEditTips is null or empty jQuery object');
        return;
    }
    const tips = $(tableEditTips); // 确保 tableEditTips 是 jQuery 对象
    tips.empty();
    if (USER.tableBaseSetting.isExtensionAble === false) {
        tips.append('目前插件已关闭，将不会要求AI更新表格。');
        tips.css("color", "rgb(211 39 39)");
    } else if (userTableEditInfo.editAble) {
        tips.append('点击单元格选择编辑操作。绿色单元格为本轮插入，蓝色单元格为本轮修改。');
        tips.css("color", "lightgreen");
    } else {
        tips.append('此表格为中间表格，为避免混乱，不可被编辑和粘贴。你可以打开最新消息的表格进行编辑');
        tips.css("color", "lightyellow");
    } */
}

async function cellDataEdit(cell) {
    const result = await EDITOR.callGenericPopup("编辑单元格", EDITOR.POPUP_TYPE.INPUT, cell.data.value, { rows: 3 })
    if (result) {
        cell.editCellData({ value: result })
<<<<<<< HEAD
        refreshContextView();
        if(cell.type === cell.CellType.column_header) BASE.refreshTempView(true)
=======
        refreshContextView(true);
        if (cell.type === cell.CellType.column_header) BASE.refreshTempView(true)
>>>>>>> c7381cfd
    }
}


async function columnDataEdit(cell) {
    const columnEditor = `
<div class="column-editor">
    <div class="column-editor-header">
        <h3>编辑列数据</h3>
    </div>
    <div class="column-editor-body">
        <div class="column-editor-content">
            <label for="column-editor-input">列数据:</label>
            <textarea id="column-editor-input" rows="5"></textarea>
        </div>
    </div>
</div>
`
    const columnCellDataPopup = new EDITOR.Popup(columnEditor, EDITOR.POPUP_TYPE.CONFIRM, '', { okButton: "应用修改", cancelButton: "取消" });
    const historyContainer = $(columnCellDataPopup.dlg)[0];

    await columnCellDataPopup.show();

    if (columnCellDataPopup.result) {
        // cell.editCellData({ value: result })
        refreshContextView();
    }
}

function batchEditMode(cell) {
    DERIVED.any.batchEditMode = true;
    DERIVED.any.batchEditModeSheet = cell.parent;
    EDITOR.confirm(`正在编辑 #${cell.parent.name} 的行`, '取消', '保存修改').then((r) => {
        DERIVED.any.batchEditMode = false;
        DERIVED.any.batchEditModeSheet = null;
        renderSheetsDOM();
    })
    renderSheetsDOM();
}

// 新的事件处理函数
export function cellClickEditModeEvent(cell) {
    cell.element.style.cursor = 'pointer'
    if (cell.type === cell.CellType.row_header) {
        cell.element.textContent = ''

        // 在 cell.element 中添加三个 div，一个用于显示排序，一个用于显示锁定按钮，一个用于显示删除按钮
        const containerDiv = $(`<div class="flex-container" style="display: flex; flex-direction: row; justify-content: space-between; width: 100%;"></div>`)
        const rightDiv = $(`<div class="flex-container" style="margin-right: 3px"></div>`)
        const indexDiv = $(`<span class="menu_button_icon interactable" style="margin: 0; padding: 0 6px; cursor: move; color: var(--SmartThemeBodyColor)">${cell.position[0]}</span>`)
        const lockDiv = $(`<div><i class="menu_button menu_button_icon interactable fa fa-lock" style="margin: 0; border: none; color: var(--SmartThemeEmColor)"></i></div>`)
        const deleteDiv = $(`<div><i class="menu_button menu_button_icon interactable fa fa-xmark redWarningBG" style="margin: 0; border: none; color: var(--SmartThemeEmColor)"></i></div>`)

        $(lockDiv).on('click', (e) => {
            e.stopPropagation();
            e.preventDefault();
            if (cell._pre_deletion) return

            cell.parent.hashSheet.forEach(row => {
                if (row[0] === cell.uid) {
                    row.forEach((hash) => {
                        const target = cell.parent.cells.get(hash)
                        target.locked = !target.locked
                        target.element.style.backgroundColor = target.locked ? '#00ff0022' : ''
                    })
                }
            })
        })
        $(deleteDiv).on('click', (e) => {
            e.stopPropagation();
            e.preventDefault();
            if (cell.locked) return

            cell.parent.hashSheet.forEach(row => {
                if (row[0] === cell.uid) {
                    row.forEach((hash) => {
                        const target = cell.parent.cells.get(hash)
                        target._pre_deletion = !target._pre_deletion
                        target.element.style.backgroundColor = target._pre_deletion ? '#ff000044' : ''
                    })
                }
            })
        })

        $(rightDiv).append(lockDiv).append(deleteDiv)
        $(containerDiv).append(indexDiv).append(rightDiv)
        $(cell.element).append(containerDiv)

    } else if (cell.type === cell.CellType.cell) {
        cell.element.style.cursor = 'text'
        cell.element.contentEditable = true
        cell.element.focus()
        cell.element.addEventListener('blur', (e) => {
            e.stopPropagation();
            e.preventDefault();
            cell.data.value = cell.element.textContent.trim()
        })
    }

    cell.on('click', async (event) => {
        event.stopPropagation();
        event.preventDefault();
    })
}

async function confirmAction(event, text = '是否继续该操作？') {
    const confirmation = new EDITOR.Popup(text, EDITOR.POPUP_TYPE.CONFIRM, '', { okButton: "继续", cancelButton: "取消" });

    await confirmation.show();
    if (!confirmation.result) return { filterData: null, confirmation: false };
    event()
}

/**
 * 单元格高亮
 */
export function cellHighlight(sheet) {
    if (sheet.hashSheet.length < 2) return;    //表格内容为空的时候不执行后续函数,提高健壮性
    const lastHashSheet = lastCellsHashSheet[sheet.uid] || []
    const changeSheet = sheet.hashSheet.map((row) => {
        const isNewRow = lastHashSheet.includes(row[0])
        return row.map((hash) => {
            if (!isNewRow) return { hash, type: "newRow" }
            if (!lastHashSheet.includes(hash)) return { hash, type: "update" }
            return { hash, type: "keep" }
        })
    })
    changeSheet.forEach((row) => {
        row.forEach((cell) => {
            const cellElement = sheet.cells.get(cell.hash).element
            if (cell.type === "newRow") {
                cellElement.style.backgroundColor = '#00ff0011'
            } else if (cell.type === "update") {
                cellElement.style.backgroundColor = '#0000ff11'
            }
        })
    })
}

async function cellHistoryView(cell) {
    await openCellHistoryPopup(cell)
}

/**
 * 自定义表格样式事件
 * @param {*} cell
 */
async function customSheetStyle(cell) {
    await openSheetStyleRendererPopup(cell.parent)
    await refreshContextView();
}

function cellClickEvent(cell) {
    cell.element.style.cursor = 'pointer'

    // 判断是否需要根据历史数据进行高亮
    /* const lastCellUid = lastCellsHashSheet.has(cell.uid)
    if (!lastCellUid) {
        cell.element.style.backgroundColor = '#00ff0011'
    }
    else if (cell.parent.cells.get(lastCellUid).data.value !== cell.data.value) {
        cell.element.style.backgroundColor = '#0000ff11'
    } */

    cell.on('click', async (event) => {
        event.stopPropagation();
        event.preventDefault();

        if (cell.parent.currentPopupMenu) {
            cell.parent.currentPopupMenu.destroy();
            cell.parent.currentPopupMenu = null;
        }
        cell.parent.currentPopupMenu = new PopupMenu();

        const menu = cell.parent.currentPopupMenu;
        const [rowIndex, colIndex] = cell.position;
        const sheetType = cell.parent.type;

        if (rowIndex === 0 && colIndex === 0) {
            menu.add('<i class="fa-solid fa-bars-staggered"></i> 行编辑', () => batchEditMode(cell));
            menu.add('<i class="fa fa-arrow-right"></i> 向右插入列', () => handleAction(cell, cell.CellAction.insertRightColumn));
            menu.add('<i class="fa fa-arrow-down"></i> 向下插入行', () => handleAction(cell, cell.CellAction.insertDownRow));
            menu.add('<i class="fa-solid fa-wand-magic-sparkles"></i> 自定义表格样式', async () => customSheetStyle(cell));
        } else if (colIndex === 0) {
            menu.add('<i class="fa-solid fa-bars-staggered"></i> 行编辑', () => batchEditMode(cell));
            menu.add('<i class="fa fa-arrow-up"></i> 向上插入行', () => handleAction(cell, cell.CellAction.insertUpRow));
            menu.add('<i class="fa fa-arrow-down"></i> 向下插入行', () => handleAction(cell, cell.CellAction.insertDownRow));
            menu.add('<i class="fa fa-trash-alt"></i> 删除行', () => handleAction(cell, cell.CellAction.deleteSelfRow), menu.ItemType.warning)
        } else if (rowIndex === 0) {
            menu.add('<i class="fa fa-i-cursor"></i> 编辑该列', async () => await cellDataEdit(cell));
            menu.add('<i class="fa fa-arrow-left"></i> 向左插入列', () => handleAction(cell, cell.CellAction.insertLeftColumn));
            menu.add('<i class="fa fa-arrow-right"></i> 向右插入列', () => handleAction(cell, cell.CellAction.insertRightColumn));
            menu.add('<i class="fa fa-trash-alt"></i> 删除列', () => confirmAction(() => { handleAction(cell, cell.CellAction.deleteSelfColumn) }, '确认删除列？'), menu.ItemType.warning);
        } else {
            menu.add('<i class="fa fa-i-cursor"></i> 编辑该单元格', async () => await cellDataEdit(cell));
            menu.add('<i class="fa-solid fa-clock-rotate-left"></i> 单元格历史记录', async () => await cellHistoryView(cell));
        }

        // 设置弹出菜单后的一些非功能性派生操作，这里必须使用setTimeout，否则会导致菜单无法正常显示
        setTimeout(() => {

        }, 0)

        // 备份当前cell的style，以便在菜单关闭时恢复
        const style = cell.element.style.cssText;

        // 获取单元格位置
        const rect = cell.element.getBoundingClientRect();
        const tableRect = viewSheetsContainer.getBoundingClientRect();

        // 计算菜单位置（相对于表格容器）
        const menuLeft = rect.left - tableRect.left;
        const menuTop = rect.bottom - tableRect.top;
        const menuElement = menu.renderMenu();
        $(viewSheetsContainer).append(menuElement);

        // 高亮cell
        cell.element.style.backgroundColor = 'var(--SmartThemeUserMesBlurTintColor)';
        cell.element.style.color = 'var(--SmartThemeQuoteColor)';
        cell.element.style.outline = '1px solid var(--SmartThemeQuoteColor)';
        cell.element.style.zIndex = '999';

        menu.show(menuLeft, menuTop).then(() => {
            cell.element.style.cssText = style;
        })
        menu.frameUpdate((menu) => {
            // 重新定位菜单
            const rect = cell.element.getBoundingClientRect();
            const tableRect = viewSheetsContainer.getBoundingClientRect();

            // 计算菜单位置（相对于表格容器）
            const menuLeft = rect.left - tableRect.left;
            const menuTop = rect.bottom - tableRect.top;
            menu.popupContainer.style.left = `${menuLeft}px`;
            menu.popupContainer.style.top = `${menuTop + 3}px`;
        })
    })
    cell.on('', () => {
        console.log('cell发生了改变:', cell)
    })
}

function handleAction(cell, action) {
    cell.newAction(action)
<<<<<<< HEAD
    refreshContextView();
    if(cell.type === cell.CellType.column_header) BASE.refreshTempView(true)
=======
    refreshContextView(true);
    if (cell.type === cell.CellType.column_header) BASE.refreshTempView(true)
>>>>>>> c7381cfd
}

export async function renderEditableSheetsDOM(_sheets, _viewSheetsContainer, _cellClickEvent = cellClickEvent) {
    for (let [index, sheet] of _sheets.entries()) {
        if (!sheet.enable) continue
        const instance = new BASE.Sheet(sheet)
        console.log("渲染：", instance)
        const sheetContainer = document.createElement('div')
        const sheetTitleText = document.createElement('h3')
        sheetContainer.style.overflowX = 'none'
        sheetContainer.style.overflowY = 'auto'
        sheetTitleText.innerText = `#${index} ${sheet.name}`

        let sheetElement = null

        if (DERIVED.any.batchEditMode === true) {
            if (DERIVED.any.batchEditModeSheet?.name === instance.name) {
                sheetElement = await instance.renderSheet(cellClickEditModeEvent)
            } else {
                sheetElement = await instance.renderSheet((cell) => {
                    cell.element.style.cursor = 'default'
                })
                sheetElement.style.cursor = 'default'
                sheetElement.style.opacity = '0.5'
                sheetTitleText.style.opacity = '0.5'
            }
        } else {
            sheetElement = instance.renderSheet(_cellClickEvent)
        }
        cellHighlight(instance)
        $(sheetContainer).append(sheetElement)

        $(_viewSheetsContainer).append(sheetTitleText)
        $(_viewSheetsContainer).append(sheetContainer)
        $(_viewSheetsContainer).append(`<hr>`)
    }
}

async function renderSheetsDOM() {
    const task = new SYSTEM.taskTiming('renderSheetsDOM_task')

    updateSystemMessageTableStatus();
    task.log()
    const { piece, deep } = BASE.getLastSheetsPiece();
    if (!piece || !piece.hash_sheets) return;

    const sheets = BASE.hashSheetsToSheets(piece.hash_sheets);
    console.log('renderSheetsDOM:', piece, sheets)
    DERIVED.any.renderingSheets = sheets
    task.log()
    // 用于记录上一次的hash_sheets，渲染时根据上一次的hash_sheets进行高亮
    lastCellsHashSheet = BASE.getLastSheetsPiece(deep - 1, 3, false)?.piece.hash_sheets;
    // console.log("找到的diff前项", lastCellsHashSheet)
    if (lastCellsHashSheet) {
        lastCellsHashSheet = BASE.copyHashSheets(lastCellsHashSheet)
        for (const sheetUid in lastCellsHashSheet) {
            lastCellsHashSheet[sheetUid] = lastCellsHashSheet[sheetUid].flat()
        }
    }
    task.log()
    $(viewSheetsContainer).empty()
    viewSheetsContainer.style.paddingBottom = '150px'
    renderEditableSheetsDOM(sheets, viewSheetsContainer)
    task.log()
}

let initializedTableView = null
async function initTableView(mesId) {
    initializedTableView = $(await SYSTEM.getTemplate('manager')).get(0);
    viewSheetsContainer = initializedTableView.querySelector('#tableContainer');

    // setTableEditTips($(initializedTableView).find('#tableEditTips'));    // 确保在 table_manager_container 存在的情况下查找 tableEditTips

    // 设置编辑提示
    // 点击打开查看表格数据统计
    $(document).on('click', '#table_data_statistics_button', function () {
        openTableStatisticsPopup();
    })
    // 点击打开查看表格历史按钮
    $(document).on('click', '#dataTable_history_button', function () {
        openTableHistoryPopup();
    })
    // 点击清空表格按钮
    $(document).on('click', '#clear_table_button', function () {
        clearTable(userTableEditInfo.chatIndex, viewSheetsContainer);
    })
    $(document).on('click', '#table_rebuild_button', function () {
        rebuildSheets()
    })
    // 点击编辑表格按钮
    $(document).on('click', '#table_edit_mode_button', function () {
        // openTableEditorPopup();
    })
    // 点击复制表格按钮
    $(document).on('click', '#copy_table_button', function () {
        copyTable();
    })
    // 点击导入表格按钮
    $(document).on('click', '#import_clear_up_button', function () {
        importTable(userTableEditInfo.chatIndex, viewSheetsContainer);
    })
    // 点击导出表格按钮
    $(document).on('click', '#export_table_button', function () {
        exportTable();
    })

    return initializedTableView;
}

export async function refreshContextView() {
    renderSheetsDOM();
    console.log("刷新表格视图")
}

export async function getChatSheetsView(mesId = -1) {
    // 如果已经初始化过，直接返回缓存的容器，避免重复创建
    if (initializedTableView) {
        // 更新表格内容，但不重新创建整个容器
        renderSheetsDOM();
        return initializedTableView;
    }
    return await initTableView(mesId);
}<|MERGE_RESOLUTION|>--- conflicted
+++ resolved
@@ -196,13 +196,8 @@
     const result = await EDITOR.callGenericPopup("编辑单元格", EDITOR.POPUP_TYPE.INPUT, cell.data.value, { rows: 3 })
     if (result) {
         cell.editCellData({ value: result })
-<<<<<<< HEAD
         refreshContextView();
         if(cell.type === cell.CellType.column_header) BASE.refreshTempView(true)
-=======
-        refreshContextView(true);
-        if (cell.type === cell.CellType.column_header) BASE.refreshTempView(true)
->>>>>>> c7381cfd
     }
 }
 
@@ -447,13 +442,8 @@
 
 function handleAction(cell, action) {
     cell.newAction(action)
-<<<<<<< HEAD
     refreshContextView();
     if(cell.type === cell.CellType.column_header) BASE.refreshTempView(true)
-=======
-    refreshContextView(true);
-    if (cell.type === cell.CellType.column_header) BASE.refreshTempView(true)
->>>>>>> c7381cfd
 }
 
 export async function renderEditableSheetsDOM(_sheets, _viewSheetsContainer, _cellClickEvent = cellClickEvent) {
