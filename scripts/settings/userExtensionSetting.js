--- conflicted
+++ resolved
@@ -525,11 +525,8 @@
     $('#step_by_step_user_prompt').val(USER.tableBaseSetting.step_by_step_user_prompt || '');
     // 分步填表读取的上下文层数
     $('#separateReadContextLayers').val(USER.tableBaseSetting.separateReadContextLayers);
-<<<<<<< HEAD
-=======
     // 分步填表是否读取世界书
     updateSwitch('#separateReadLorebook', USER.tableBaseSetting.separateReadLorebook);
->>>>>>> 5e77c503
     $("#fill_table_time").val(USER.tableBaseSetting.step_by_step ? 'after' : 'chat');
     refreshRebuildTemplate()
 
