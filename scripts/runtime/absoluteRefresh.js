--- conflicted
+++ resolved
@@ -228,27 +228,11 @@
     const isUseMainAPI = $('#use_main_api').prop('checked');
 
     try {
-        // 核心逻辑同步：与“独立填表”保持一致，使用“上一层”的表格作为操作基础。
-        const { deep: currentIndex } = USER.getChatPiece();
-        if (currentIndex === -1) {
-            EDITOR.error("无法定位当前聊天片段，操作中止。");
-            return;
-        }
-        const { piece: lastPiece, deep: lastPieceIndex } = BASE.getLastSheetsPiece(currentIndex, 1000, false);
-        let referencePiece;
-        if (lastPieceIndex === -1) {
-            console.log("[Memory Enhancement] rebuildTableActions: 未找到上一层表格，将初始化新表。");
-            const initData = BASE.initHashSheet();
-            referencePiece = initData;
-        } else {
-            console.log(`[Memory Enhancement] rebuildTableActions: 找到上一层表格作为基础，位于索引 ${lastPieceIndex}。`);
-            referencePiece = lastPiece;
-        }
-        if (!referencePiece) {
-            throw new Error('未能获取或初始化有效的表格数据。');
-        }
-
-        const latestTables = BASE.hashSheetsToSheets(referencePiece.hash_sheets).filter(sheet => sheet.enable);
+        const { piece } = BASE.getLastSheetsPiece();
+        if (!piece) {
+            throw new Error('findLastestTableData 未返回有效的表格数据');
+        }
+        const latestTables = BASE.hashSheetsToSheets(piece.hash_sheets).filter(sheet=>sheet.enable);
         DERIVED.any.waitingTable = latestTables;
 
         const oldTable = sheetsToTables(latestTables)
@@ -1544,46 +1528,6 @@
 
     try {
         DERIVED.any.waitingPiece = referencePiece;
-<<<<<<< HEAD
-        const lastChats = chatToBeUsed;
-
-        let systemPromptForApi;
-        let userPromptForApi;
-
-        console.log("[Memory Enhancement] Step-by-step summary: Parsing and using multi-message template string.");
-        const stepByStepPromptString = USER.tableBaseSetting.step_by_step_user_prompt;
-        let promptMessages;
-
-        try {
-            promptMessages = JSON5.parse(stepByStepPromptString);
-            if (!Array.isArray(promptMessages) || promptMessages.length === 0) {
-                throw new Error("Parsed prompt is not a valid non-empty array.");
-            }
-        } catch (e) {
-            console.error("Error parsing step_by_step_user_prompt string:", e, "Raw string:", stepByStepPromptString);
-            EDITOR.error("独立填表提示词格式错误，无法解析。请检查插件设置。");
-            return 'error';
-        }
-
-        const replacePlaceholders = (text) => {
-            if (typeof text !== 'string') return '';
-            text = text.replace(/(?<!\\)\$0/g, () => originTableText);
-            text = text.replace(/(?<!\\)\$1/g, () => lastChats);
-            text = text.replace(/(?<!\\)\$3/g, () => finalPrompt);
-            return text;
-        };
-
-        // 完整处理消息数组，替换每个消息中的占位符
-        const processedMessages = promptMessages.map(msg => ({
-            ...msg,
-            content: replacePlaceholders(msg.content)
-        }));
-
-        // 将处理后的完整消息数组传递给API请求处理函数
-        systemPromptForApi = processedMessages;
-        userPromptForApi = null; // 在这种情况下，userPromptForApi 不再需要
-
-=======
         const separateReadContextLayers = Number($('#separateReadContextLayers').val());
         const contextChats = await getRecentChatHistory(USER.getContext().chat, separateReadContextLayers, true);
         const summaryChats = chatToBeUsed;
@@ -1652,7 +1596,6 @@
         systemPromptForApi = processedMessages;
         userPromptForApi = null; // 在这种情况下，userPromptForApi 不再需要
 
->>>>>>> 5e77c503
         console.log("Step-by-step: Prompts constructed from parsed multi-message template and sent as an array.");
 
         // 打印将要发送到API的最终数据
@@ -1704,43 +1647,6 @@
             return 'error';
         }
         
-<<<<<<< HEAD
-        let processedRawContent = rawContent.replace(/^```(?:xml|json|javascript|html)?\s*\n?/im, '').replace(/\n?```$/m, '');
-        
-        let operationsString = '';
-        const openTag = '<tableEdit>';
-        const closeTag = '</tableEdit>';
-        const startIndex = processedRawContent.indexOf(openTag);
-
-        if (startIndex !== -1) {
-            let endIndex = processedRawContent.indexOf(closeTag, startIndex + openTag.length);
-            if (endIndex === -1) {
-                 EDITOR.error("API响应被截断：表格操作指令不完整，缺少</tableEdit>结束标签。");
-                 return 'error';
-            }
-            const contentBetweenTags = processedRawContent.substring(startIndex + openTag.length, endIndex);
-            const singleCommentMatch = contentBetweenTags.match(/^\s*<!--([\s\S]*?)-->\s*$/);
-            if (singleCommentMatch && singleCommentMatch[1] && singleCommentMatch[1].trim() !== '') {
-                operationsString = singleCommentMatch[1].trim();
-            } else {
-                operationsString = contentBetweenTags.replace(/<!--[\s\S]*?-->/g, '').trim();
-            }
-        } else {
-            EDITOR.error("API响应格式错误：未找到<tableEdit>标签。");
-            return 'error';
-        }
-
-        if (operationsString === '') {
-             EDITOR.info("AI在<tableEdit>标签内未提供任何操作指令，表格内容未发生变化。");
-             return 'success';
-        }
-
-        try{
-            executeTableEditActions([operationsString], referencePiece)
-        }catch(e){
-            EDITOR.error("执行表格操作指令时出错: " , e.message, e);
-            console.error("错误原文: ", operationsString);
-=======
         // **核心修复**: 使用与常规填表完全一致的 getTableEditTag 函数来提取指令
         const { matches } = getTableEditTag(rawContent);
 
@@ -1755,7 +1661,6 @@
         }catch(e){
             EDITOR.error("执行表格操作指令时出错: " , e.message, e);
             console.error("错误原文: ", matches.join('\n'));
->>>>>>> 5e77c503
         }
         USER.saveChat()
         refreshContextView();
