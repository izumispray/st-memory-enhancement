# SillyTavern 酒馆记忆增强插件 - 开发者文档 (dev 分支)

**欢迎来到 SillyTavern 记忆增强插件的开发者页面！**  这份文档专为希望深入了解插件内部结构、参与开发和贡献代码的开发者朋友们准备。  **请注意，您正在阅读的是 `dev` 分支的文档。**

<<<<<<< HEAD
> \[!IMPORTANT]
> **重要提示： `dev` 分支包含最新的开发进展和大量实验性功能，代码可能不稳定。** 
> 
> 本分支仅供开发与测试，并不适合普通用户体验前沿功能。
> 如果您是玩家，请来 [主分支 (master)](https://github.com/muyoou/st-memory-enhancement) 安装相对稳定的版本。

## 分支说明

*   **`main` 分支 (稳定版本):**  此分支的代码库对应用户实际安装和使用的稳定版本。文档也主要面向普通用户，提供安装、配置和使用指南。
*   **`release` 分支 (发布版本):**  此分支是插件的发布版本，包含最新的稳定发布代码。
*   **`dev` 分支 (开发中分支):**  此分支是该插件的主要开发分支，包含最新的功能开发、实验性特性以及可能正在进行中的代码重构。**本开发者文档即针对此分支。**
=======
**重要提示： `dev` 分支包含最新的开发进展和实验性功能，代码可能不稳定，仅供开发、测试和前沿功能体验使用。如果您是用户，可以查阅 [主分支 (master)](https://github.com/muyoou/st-memory-enhancement) 的用户文档并安装相对稳定的版本。**

## 分支说明

*   **`main` 分支 (稳定用户版本):**  此分支的代码库对应用户实际安装和使用的稳定版本。文档也主要面向普通用户，提供安装、配置和使用指南。
*   **`dev` 分支 (开发中版本):**  此分支是插件的主要开发分支，包含最新的功能开发、实验性特性以及正在进行中的代码重构。  **代码可能不稳定，存在 Bug 或未完成的功能。 仅推荐开发者或有一定基础开发能力并且希望体验最新特性的用户使用。**  本开发者文档即针对此分支。
>>>>>>> ce07ef86

## 开发准备与流程

1.  **Fork 仓库 (强烈建议):**  为了方便您进行代码修改和提交 Pull Request，请先将 [主仓库](https://github.com/muyoou/st-memory-enhancement) Fork 到您自己的 GitHub 账号下。

2.  **选择插件目录:**  请确保在本地的 SillyTavern 环境中，插件仓库被放置在正确的插件目录下。 通常是以下路径之一：
    *   全局插件目录:  `...\SillyTavern\public\scripts\extensions\third-party\`
    *   用户插件目录:  `...\SillyTavern\data\<your_user_name>\extensions\`

3.  **Clone `dev` 分支:**  将 `dev` 分支 (或您 Fork 的仓库) 克隆到本地插件目录。
    ```bash
    # 以克隆 dev 分支为例：
    git clone -b dev https://github.com/muyoou/st-memory-enhancement
    ```
    如果您 Fork 了仓库，请将上述命令中的 URL 替换为您 Fork 的仓库地址。

4.  **安装依赖:**  进入插件根目录 `st-memory-enhancement`，使用 npm 安装开发和运行所需的依赖包。
    ```bash
    cd st-memory-enhancement
    npm install
    ```

5.  **配置:**  为了方便开发调试，建议您开启插件中的调试模式。然后您就可以在 `st-memory-enhancement` 目录下自由的进行代码修改和功能开发了。

## 代码结构概览

插件代码按照模块化原则组织，主要目录和文件结构如下：

*   **`index.js` (插件主入口):**
*   **`manager.js` (核心管理器):**
*   **`core/` (核心逻辑模块):**  插件的核心功能实现代码，进一步细分为以下子目录：
    *   `table.js`:  `Table` 类定义。 负责表格数据的结构化存储、各种操作 (增删改查、格式化)、以及数据输出。
    *   `tableActions.js（即将弃用）`
    *   `tableBase.js（即将弃用）`
    *   `pluginSetting.js`:  插件默认设置和用户设置相关的定义和管理。

    *   **`editor/` (编辑器模块):**  编辑器 UI 交互和表格的各种编辑相关的状态管理模块。
    *   **`renderer/` (渲染器模块):**  渲染器模块，用于将数据渲染为 UI 组件。
    *   **`runtime/` (运行时模块):**  运行时数据管理模块，用于存储和管理插件运行时的各种动态数据。

*   **`utils/` (通用工具库):**  通用的、与插件业务逻辑无关的工具函数和第三方库。
*   **`services/` (服务层):**  更高层次的服务抽象，例如路由管理、数据持久化等。
*   **`assets/` (静态资源):**  插件使用的静态资源文件。
    *   `templates/` (HTML 模板):  HTML 模板文件，用于动态生成 UI 组件，实现前后端分离。
    *   `css/` (样式表):  CSS 样式文件，定义插件的 UI 样式。
    *   `images/` (图片资源):  图片资源文件，例如插件图标、UI 组件用到的图片等。

## 核心模块说明 (重要)

> \[!NOTE]
> **请注意：**  由于 `dev` 分支正处于活跃开发阶段，代码变动较为频繁。  以下模块说明可能与最新的代码存在差异。  **最准确的变量和函数信息，请务必查阅源代码注释和 IDE 的代码提示。**

*   **`USER` 模块 (`manager.js`):**  用户数据管理模块。
    *   **用户设置访问:**  提供对用户个性化设置 (`power_user` 等) 的访问接口。
    *   **SillyTavern 上下文:**  封装了对 SillyTavern 上下文 (`getContext()`) 等数据的访问，方便获取当前聊天环境信息。
    *   **设置持久化:**  封装了用户设置的读取 (`getSettings()`) 和保存 (`saveSettings()`) 操作，实现用户设置的持久化存储。
    *   **聊天消息快捷访问:**  提供便捷的方法 (`getChatPiece()`) 获取当前聊天消息片段。
    *   **用户设置代理:**  使用 `createProxyWithUserSetting` 创建用户设置的代理对象，实现更方便、更安全的配置访问和修改。

*   **`BASE` 模块 (`manager.js`):**  基础数据管理模块 (核心数据中心)。
    *   **`Sheet` 类:**  核心数据结构 `Sheet` 类 (`Sheet: Sheet`)，用于操作表格数据。  可以将其理解为插件的“数据表”，负责数据的组织和管理。
    *   **模板与上下文数据管理:**  封装了模板数据和上下文数据的加载 (`loadUserAllTemplates()`, `loadContextAllSheets()`) 和销毁 (`destroyAllTemplates()`, `destroyAllContextSheets()`) 方法，管理插件的数据生命周期。
    *   **最近表格数据访问:**  提供 `getLastSheets()` 方法，用于获取最近使用的表格数据，可能用于缓存或快速访问。

*   **`EDITOR` 模块 (`manager.js`):**  编辑器控制器 (UI 交互和状态管理)。
    *   **UI 状态管理:**  集中管理 UI 编辑器相关的状态和功能模块，例如：
        *   `Drag`:  拖拽功能 (`Drag`)
        *   `PopupMenu`:  弹出菜单 (`PopupMenu`)
        *   `Popup`:  弹窗 (`Popup`, `callGenericPopup`, `POPUP_TYPE`)
    *   **消息提示:**  封装了各种类型的消息提示功能 (`info()`, `success()`, `warning()`, `error()`, `clear()`)，方便在 UI 上展示操作反馈或错误信息。
    *   **日志输出:**  提供统一的日志输出接口 (`logAll()`)，方便开发者进行调试和问题排查。

*   **`DERIVED` 模块 (`manager.js`):**  派生数据管理模块 (运行时数据)。
    *   **运行时数据代理:**  使用 `createProxy` 创建派生数据的代理对象 (`any`)，用于存储和访问插件运行时的各种动态数据，例如中间计算结果、UI 状态等。
    *   **核心类暴露:**  对外暴露 `Table` 类 (`Table: Table`) 和 `TableEditAction` 类 (`TableEditAction: TableEditAction`)，方便其他模块使用。

*   **`SYSTEM` 模块 (`manager.js`):**  系统级功能模块 (底层工具集)。
    *   **组件加载:**  提供 `getTemplate()` 和 `htmlToDom()` 方法，用于动态加载 HTML 模板和将其转换为 DOM 元素。
    *   **代码路径日志:**  `codePathLog()` 方法，用于记录代码执行路径，方便调试和跟踪代码流程。
    *   **通用工具函数:**  包含各种通用的工具函数，例如：`lazy()` (懒加载)、`generateRandomString()` (随机字符串生成)、`generateRandomNumber()` (随机数生成)、`calculateStringHash()` (字符串哈希计算) 等。
    *   **文件读写:**  封装了文件读取 (`readFile()`) 和写入 (`writeFile()`) 操作，方便插件进行本地数据存储或配置管理。
    *   **任务队列:**  `f()` 方法可能用于实现任务队列，用于异步执行任务或控制任务执行顺序。

## 👥 贡献者名单

感谢所有为该项目做出贡献的伙伴们！

<a href="https://github.com/muyoou/st-memory-enhancement/graphs/contributors">
  <img src="https://contrib.rocks/image?repo=muyoou/st-memory-enhancement" />
</a>

**##Master 分支代码统计**

![Alt](https://repobeats.axiom.co/api/embed/ece4e039de7cf89ed5ccc9fba2e9b432e44dfaaa.svg "Repobeats analytics image")

**##Dev 分支代码统计**

![Alt](https://repobeats.axiom.co/api/embed/eb3c2af1bcdb84704bb9ff8f61379fe38d634884.svg "Repobeats analytics image")

## 再次感谢您的参与和支持！

如果您在开发过程中遇到任何问题，或者有任何建议和想法，欢迎随时通过 GitHub Issues 或其他渠道与我们联系。<|MERGE_RESOLUTION|>--- conflicted
+++ resolved
@@ -2,7 +2,6 @@
 
 **欢迎来到 SillyTavern 记忆增强插件的开发者页面！**  这份文档专为希望深入了解插件内部结构、参与开发和贡献代码的开发者朋友们准备。  **请注意，您正在阅读的是 `dev` 分支的文档。**
 
-<<<<<<< HEAD
 > \[!IMPORTANT]
 > **重要提示： `dev` 分支包含最新的开发进展和大量实验性功能，代码可能不稳定。** 
 > 
@@ -14,14 +13,6 @@
 *   **`main` 分支 (稳定版本):**  此分支的代码库对应用户实际安装和使用的稳定版本。文档也主要面向普通用户，提供安装、配置和使用指南。
 *   **`release` 分支 (发布版本):**  此分支是插件的发布版本，包含最新的稳定发布代码。
 *   **`dev` 分支 (开发中分支):**  此分支是该插件的主要开发分支，包含最新的功能开发、实验性特性以及可能正在进行中的代码重构。**本开发者文档即针对此分支。**
-=======
-**重要提示： `dev` 分支包含最新的开发进展和实验性功能，代码可能不稳定，仅供开发、测试和前沿功能体验使用。如果您是用户，可以查阅 [主分支 (master)](https://github.com/muyoou/st-memory-enhancement) 的用户文档并安装相对稳定的版本。**
-
-## 分支说明
-
-*   **`main` 分支 (稳定用户版本):**  此分支的代码库对应用户实际安装和使用的稳定版本。文档也主要面向普通用户，提供安装、配置和使用指南。
-*   **`dev` 分支 (开发中版本):**  此分支是插件的主要开发分支，包含最新的功能开发、实验性特性以及正在进行中的代码重构。  **代码可能不稳定，存在 Bug 或未完成的功能。 仅推荐开发者或有一定基础开发能力并且希望体验最新特性的用户使用。**  本开发者文档即针对此分支。
->>>>>>> ce07ef86
 
 ## 开发准备与流程
 
